/*
Licensed to the Apache Software Foundation (ASF) under one
or more contributor license agreements.  See the NOTICE file
distributed with this work for additional information
regarding copyright ownership.  The ASF licenses this file
to you under the Apache License, Version 2.0 (the
"License"); you may not use this file except in compliance
with the License.  You may obtain a copy of the License at

  http://www.apache.org/licenses/LICENSE-2.0

Unless required by applicable law or agreed to in writing,
software distributed under the License is distributed on an
"AS IS" BASIS, WITHOUT WARRANTIES OR CONDITIONS OF ANY
KIND, either express or implied.  See the License for the
specific language governing permissions and limitations
under the License.
*/

package rest

import (
	"encoding/json"
	"fmt"
	"google/protobuf"
	"io"
	"log"
	"net/http"
	"strconv"
	"strings"

	"golang.org/x/net/context"

	"github.com/gocraft/web"
	"github.com/golang/protobuf/jsonpb"
	"github.com/spf13/viper"

	oc "github.com/openblockchain/obc-peer/openchain"
	pb "github.com/openblockchain/obc-peer/protos"
)

// serverOpenchain is a variable that will be holding the pointer to the
// underlying ServerOpenchain object. serverDevops is a variable that will be
// holding the pointer to the underlying Devops object. This is necessary due to
// how the gocraft/web package implements context initialization.
var serverOpenchain *oc.ServerOpenchain
var serverDevops *oc.Devops

// ServerOpenchainREST defines the Openchain REST service object. It exposes
// the methods available on the ServerOpenchain service and the Devops service
// through a REST API.
type ServerOpenchainREST struct {
	server *oc.ServerOpenchain
	devops *oc.Devops
}

// SetOpenchainServer is a middleware function that sets the pointer to the
// underlying ServerOpenchain object and the undeflying Devops object.
func (s *ServerOpenchainREST) SetOpenchainServer(rw web.ResponseWriter, req *web.Request, next web.NextMiddlewareFunc) {
	s.server = serverOpenchain
	s.devops = serverDevops

	next(rw, req)
}

// SetResponseType is a middleware function that sets the appropriate response
// headers. Currently, it is setting the "Content-Type" to "application/json" as
// well as the necessary headers in order to enable CORS for Swagger usage.
func (s *ServerOpenchainREST) SetResponseType(rw web.ResponseWriter, req *web.Request, next web.NextMiddlewareFunc) {
	rw.Header().Set("Content-Type", "application/json")

	// Enable CORS
	rw.Header().Set("Access-Control-Allow-Origin", "*")
	rw.Header().Set("Access-Control-Allow-Headers", "accept, content-type")

	next(rw, req)
}

// GetBlockchainInfo returns information about the blockchain ledger such as
// height, current block hash, and previous block hash.
func (s *ServerOpenchainREST) GetBlockchainInfo(rw web.ResponseWriter, req *web.Request) {
	info, err := s.server.GetBlockchainInfo(context.Background(), &google_protobuf.Empty{})

	encoder := json.NewEncoder(rw)

	// Check for error
	if err != nil {
		// Failure
		rw.WriteHeader(400)
		fmt.Fprintf(rw, "{\"Error\": \"%s\"}", err)
	} else {
		// Success
		rw.WriteHeader(200)
		encoder.Encode(info)
	}
}

// GetBlockByNumber returns the data contained within a specific block in the
// blockchain. The genesis block is block zero.
func (s *ServerOpenchainREST) GetBlockByNumber(rw web.ResponseWriter, req *web.Request) {
	// Parse out the Block id
	blockNumber, err := strconv.ParseUint(req.PathParams["id"], 10, 64)

	// Check for proper Block id syntax
	if err != nil {
		// Failure
		rw.WriteHeader(400)
		fmt.Fprintf(rw, "{\"Error\": \"Block id must be an integer (uint64).\"}")
	} else {
		// Retrieve Block from blockchain
		block, err := s.server.GetBlockByNumber(context.Background(), &pb.BlockNumber{Number: blockNumber})

		encoder := json.NewEncoder(rw)

		// Check for error
		if err != nil {
			// Failure
			rw.WriteHeader(400)
			fmt.Fprintf(rw, "{\"Error\": \"%s\"}", err)
		} else {
			// Success
			rw.WriteHeader(200)
			encoder.Encode(block)
		}
	}
}

// GetState returns the value for the specified chaincodeID and key.
func (s *ServerOpenchainREST) GetState(rw web.ResponseWriter, req *web.Request) {
	// Parse out the chaincodeId and key.
	chaincodeID := req.PathParams["chaincodeId"]
	key := req.PathParams["key"]

	// Retrieve Chaincode state.
	state, err := s.server.GetState(context.Background(), chaincodeID, key)

	// Check for error
	if err != nil {
		// Failure
		rw.WriteHeader(400)
		fmt.Fprintf(rw, "{\"Error\": \"%s\"}", err)
	} else {
		// Success
		if state == nil { // no match on ChaincodeID and key
			rw.WriteHeader(200)
			fmt.Fprintf(rw, "{\"State\": \"null\"}")
		} else {
			rw.WriteHeader(200)
			fmt.Fprintf(rw, "{\"State\": \"%s\"}", state)
		}
	}
}

// Build creates the docker container that holds the Chaincode and all required
// entities.
func (s *ServerOpenchainREST) Build(rw web.ResponseWriter, req *web.Request) {
	// Decode the incoming JSON payload
	var spec pb.ChaincodeSpec
	err := jsonpb.Unmarshal(req.Body, &spec)

	// Check for proper JSON syntax
	if err != nil {
		// Unmarshall returns a " character around unrecognized fields in the case
		// of a schema validation failure. These must be replaced with a ' character
		// as otherwise the returned JSON is invalid.
		errVal := strings.Replace(err.Error(), "\"", "'", -1)

		rw.WriteHeader(http.StatusBadRequest)

		// Client must supply payload
		if err == io.EOF {
			fmt.Fprintf(rw, "{\"Error\": \"Must provide ChainletSpec.\"}")
		} else {
			fmt.Fprintf(rw, "{\"Error\": \"%s\"}", errVal)
		}
		return
	}

<<<<<<< HEAD
	// Check for nil ChaincodeSpec
	if spec.ChaincodeID == nil {
		rw.WriteHeader(http.StatusBadRequest)
		fmt.Fprintf(rw, "{\"Error\": \"Must specify ChaincodeSpec.\"}")
		return
	}

	// Build the ChaincodeSpec
	buildResult, err := s.devops.Build(context.Background(), &spec)
=======
	// Check for incomplete ChaincodeSpec
	if spec.ChainletID.Url == "" {
		fmt.Fprintf(rw, "{\"Error\": \"Must specify Chaincode URL path.\"}")
		return
	}
	if spec.ChainletID.Version == "" {
		fmt.Fprintf(rw, "{\"Error\": \"Must specify Chaincode version.\"}")
		return
	}

	// Build the ChainletSpec
	_, err = s.devops.Build(context.Background(), &spec)
>>>>>>> 2b926d91
	if err != nil {
		rw.WriteHeader(http.StatusBadRequest)
		fmt.Fprintf(rw, "{\"Error\": \"%s\"}", err)
		return
	}

	rw.WriteHeader(http.StatusOK)
	fmt.Fprintf(rw, "{\"OK\": \"Successfully built chainCode.\"}")
}

// Deploy first builds the docker container that holds the Chaincode
// and then deploys that container to the blockchain.
func (s *ServerOpenchainREST) Deploy(rw web.ResponseWriter, req *web.Request) {
	// Decode the incoming JSON payload
	var spec pb.ChaincodeSpec
	err := jsonpb.Unmarshal(req.Body, &spec)

	// Check for proper JSON syntax
	if err != nil {
		// Unmarshall returns a " character around unrecognized fields in the case
		// of a schema validation failure. These must be replaced with a ' character
		// as otherwise the returned JSON is invalid.
		errVal := strings.Replace(err.Error(), "\"", "'", -1)

		rw.WriteHeader(http.StatusBadRequest)

		// Client must supply payload
		if err == io.EOF {
			fmt.Fprintf(rw, "{\"Error\": \"Must provide ChainletSpec.\"}")
		} else {
			fmt.Fprintf(rw, "{\"Error\": \"%s\"}", errVal)
		}
		return
	}

<<<<<<< HEAD
	// Check for nil ChaincodeSpec
	if spec.ChaincodeID == nil {
		rw.WriteHeader(http.StatusBadRequest)
		fmt.Fprintf(rw, "{\"Error\": \"Must specify ChaincodeSpec.\"}")
		return
	}

	// Deploy the ChaincodeSpec
	deployResult, err := s.devops.Deploy(context.Background(), &spec)
=======
	// Check for incomplete ChaincodeSpec
	if spec.ChainletID.Url == "" {
		fmt.Fprintf(rw, "{\"Error\": \"Must specify Chaincode URL path.\"}")
		return
	}
	if spec.ChainletID.Version == "" {
		fmt.Fprintf(rw, "{\"Error\": \"Must specify Chaincode version.\"}")
		return
	}

	// Deploy the ChainletSpec
	_, err = s.devops.Deploy(context.Background(), &spec)
>>>>>>> 2b926d91
	if err != nil {
		rw.WriteHeader(http.StatusBadRequest)
		fmt.Fprintf(rw, "{\"Error\": \"%s\"}", err)
		return
	}

	rw.WriteHeader(http.StatusOK)
	fmt.Fprintf(rw, "{\"OK\": \"Successfully deployed chainCode.\"}")
}

// Invoke executes a specified function within a target Chaincode.
func (s *ServerOpenchainREST) Invoke(rw web.ResponseWriter, req *web.Request) {
	// Decode the incoming JSON payload
	var spec pb.ChaincodeInvocationSpec
	err := jsonpb.Unmarshal(req.Body, &spec)

	// Check for proper JSON syntax
	if err != nil {
		// Unmarshall returns a " character around unrecognized fields in the case
		// of a schema validation failure. These must be replaced with a ' character.
		// Otherwise, the returned JSON is invalid.
		errVal := strings.Replace(err.Error(), "\"", "'", -1)

		rw.WriteHeader(http.StatusBadRequest)

		// Client must supply payload
		if err == io.EOF {
			fmt.Fprintf(rw, "{\"Error\": \"Must provide ChaincodeInvocationSpec.\"}")
		} else {
			fmt.Fprintf(rw, "{\"Error\": \"%s\"}", errVal)
		}
		return
	}

	// Check for incomplete ChaincodeInvocationSpec
	if spec.ChainletSpec.ChainletID.Url == "" {
		fmt.Fprintf(rw, "{\"Error\": \"Must specify Chaincode URL path.\"}")
		return
	}
	if spec.ChainletSpec.ChainletID.Version == "" {
		fmt.Fprintf(rw, "{\"Error\": \"Must specify Chaincode version.\"}")
		return
	}
	if (spec.ChainletSpec.CtorMsg.Function == "") || (len(spec.ChainletSpec.CtorMsg.Args) == 0) {
		fmt.Fprintf(rw, "{\"Error\": \"Must specify Chaincode function and arguments.\"}")
		return
	}

	// Invoke the chainCode
	_, err = s.devops.Invoke(context.Background(), &spec)
	if err != nil {
		rw.WriteHeader(http.StatusBadRequest)
		fmt.Fprintf(rw, "{\"Error\": \"%s\"}", err)
		return
	}

	rw.WriteHeader(http.StatusOK)
	fmt.Fprintf(rw, "{\"OK\": \"Successfully invoked transaction.\"}")
}

// NotFound returns a custom landing page when a given openchain end point
// had not been defined.
func (s *ServerOpenchainREST) NotFound(rw web.ResponseWriter, r *web.Request) {
	rw.WriteHeader(http.StatusNotFound)
	fmt.Fprintf(rw, "{\"Error\": \"Openchain endpoint not found.\"}")
}

// StartOpenchainRESTServer initializes the REST service and adds the required
// middleware and routes.
func StartOpenchainRESTServer(server *oc.ServerOpenchain, devops *oc.Devops) {
	// Initialize the REST service object
	router := web.New(ServerOpenchainREST{})

	// Record the pointer to the underlying ServerOpenchain and Devops objects.
	serverOpenchain = server
	serverDevops = devops

	// Add middleware
	router.Middleware((*ServerOpenchainREST).SetOpenchainServer)
	router.Middleware((*ServerOpenchainREST).SetResponseType)

	// Add routes
	router.Get("/chain", (*ServerOpenchainREST).GetBlockchainInfo)
	router.Get("/chain/blocks/:id", (*ServerOpenchainREST).GetBlockByNumber)

	router.Get("/state/:chaincodeId/:key", (*ServerOpenchainREST).GetState)

	router.Post("/devops/build", (*ServerOpenchainREST).Build)
	router.Post("/devops/deploy", (*ServerOpenchainREST).Deploy)
	router.Post("/devops/invoke", (*ServerOpenchainREST).Invoke)

	// Add not found page
	router.NotFound((*ServerOpenchainREST).NotFound)

	// Start server
	err := http.ListenAndServe(viper.GetString("rest.address"), router)
	if err != nil {
		log.Fatal("ListenAndServe: ", err)
	}
}<|MERGE_RESOLUTION|>--- conflicted
+++ resolved
@@ -176,30 +176,18 @@
 		return
 	}
 
-<<<<<<< HEAD
-	// Check for nil ChaincodeSpec
-	if spec.ChaincodeID == nil {
-		rw.WriteHeader(http.StatusBadRequest)
-		fmt.Fprintf(rw, "{\"Error\": \"Must specify ChaincodeSpec.\"}")
+	// Check for incomplete ChaincodeSpec
+	if spec.ChaincodeID.Url == "" {
+		fmt.Fprintf(rw, "{\"Error\": \"Must specify Chaincode URL path.\"}")
+		return
+	}
+	if spec.ChaincodeID.Version == "" {
+		fmt.Fprintf(rw, "{\"Error\": \"Must specify Chaincode version.\"}")
 		return
 	}
 
 	// Build the ChaincodeSpec
-	buildResult, err := s.devops.Build(context.Background(), &spec)
-=======
-	// Check for incomplete ChaincodeSpec
-	if spec.ChainletID.Url == "" {
-		fmt.Fprintf(rw, "{\"Error\": \"Must specify Chaincode URL path.\"}")
-		return
-	}
-	if spec.ChainletID.Version == "" {
-		fmt.Fprintf(rw, "{\"Error\": \"Must specify Chaincode version.\"}")
-		return
-	}
-
-	// Build the ChainletSpec
 	_, err = s.devops.Build(context.Background(), &spec)
->>>>>>> 2b926d91
 	if err != nil {
 		rw.WriteHeader(http.StatusBadRequest)
 		fmt.Fprintf(rw, "{\"Error\": \"%s\"}", err)
@@ -235,30 +223,18 @@
 		return
 	}
 
-<<<<<<< HEAD
-	// Check for nil ChaincodeSpec
-	if spec.ChaincodeID == nil {
-		rw.WriteHeader(http.StatusBadRequest)
-		fmt.Fprintf(rw, "{\"Error\": \"Must specify ChaincodeSpec.\"}")
-		return
-	}
-
-	// Deploy the ChaincodeSpec
-	deployResult, err := s.devops.Deploy(context.Background(), &spec)
-=======
 	// Check for incomplete ChaincodeSpec
-	if spec.ChainletID.Url == "" {
+	if spec.ChaincodeID.Url == "" {
 		fmt.Fprintf(rw, "{\"Error\": \"Must specify Chaincode URL path.\"}")
 		return
 	}
-	if spec.ChainletID.Version == "" {
+	if spec.ChaincodeID.Version == "" {
 		fmt.Fprintf(rw, "{\"Error\": \"Must specify Chaincode version.\"}")
 		return
 	}
 
 	// Deploy the ChainletSpec
 	_, err = s.devops.Deploy(context.Background(), &spec)
->>>>>>> 2b926d91
 	if err != nil {
 		rw.WriteHeader(http.StatusBadRequest)
 		fmt.Fprintf(rw, "{\"Error\": \"%s\"}", err)
@@ -294,15 +270,15 @@
 	}
 
 	// Check for incomplete ChaincodeInvocationSpec
-	if spec.ChainletSpec.ChainletID.Url == "" {
+	if spec.ChaincodeSpec.ChaincodeID.Url == "" {
 		fmt.Fprintf(rw, "{\"Error\": \"Must specify Chaincode URL path.\"}")
 		return
 	}
-	if spec.ChainletSpec.ChainletID.Version == "" {
+	if spec.ChaincodeSpec.ChaincodeID.Version == "" {
 		fmt.Fprintf(rw, "{\"Error\": \"Must specify Chaincode version.\"}")
 		return
 	}
-	if (spec.ChainletSpec.CtorMsg.Function == "") || (len(spec.ChainletSpec.CtorMsg.Args) == 0) {
+	if (spec.ChaincodeSpec.CtorMsg.Function == "") || (len(spec.ChaincodeSpec.CtorMsg.Args) == 0) {
 		fmt.Fprintf(rw, "{\"Error\": \"Must specify Chaincode function and arguments.\"}")
 		return
 	}
