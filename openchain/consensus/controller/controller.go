--- conflicted
+++ resolved
@@ -37,16 +37,9 @@
 // NewConsenter constructs a Consenter object
 func NewConsenter(cpi consensus.CPI) (consenter consensus.Consenter) {
 	plugin := viper.GetString("peer.validator.consensus")
-<<<<<<< HEAD
-	var algo consensus.Consenter
-	if plugin == "obcpbft" {
-		logger.Debug("Running with OBC-PBFT consensus")
-		algo = obcpbft.GetPlugin(cpi)
-=======
 	if plugin == "obcpbft" {
 		logger.Info("Running with consensus plugin %s", plugin)
 		consenter = obcpbft.GetPlugin(cpi)
->>>>>>> 704fe567
 	} else {
 		logger.Info("Running with default consensus plugin (noops)")
 		consenter = noops.GetNoops(cpi)
