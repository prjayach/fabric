--- conflicted
+++ resolved
@@ -19,28 +19,6 @@
 
 package consensus
 
-<<<<<<< HEAD
-import pb "github.com/openblockchain/obc-peer/protos"
-
-// Consenter is implemented by every consensus plugin package
-type Consenter interface {
-	RecvMsg(msg *pb.OpenchainMessage) error
-}
-
-// CPI (Consensus Programming Interface) is the set of
-// stack-facing methods available to the consensus plugin
-type CPI interface {
-	GetReplicaHash() (self string, network []string, err error)
-	GetReplicaID(addr string) (id uint64, err error)
-
-	Broadcast(msg *pb.OpenchainMessage) error
-	Unicast(msgPayload []byte, receiver string) error
-
-	BeginTxBatch(id interface{}) error
-	ExecTXs(txs []*pb.Transaction) ([]byte, []error)
-	CommitTxBatch(id interface{}, transactions []*pb.Transaction, proof []byte) error
-	RollbackTxBatch(id interface{}) error
-=======
 import (
 	"github.com/openblockchain/obc-peer/openchain/ledger/statemgmt"
 	pb "github.com/openblockchain/obc-peer/protos"
@@ -128,5 +106,4 @@
 	Communicator
 	SecurityUtils
 	LedgerStack
->>>>>>> 704fe567
 }