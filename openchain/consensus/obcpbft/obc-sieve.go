--- conflicted
+++ resolved
@@ -566,18 +566,13 @@
 	return nil
 }
 
-<<<<<<< HEAD
 func (op *obcSieve) commit(seqNo uint64) error {
 	metadataMsg := &Metadata{SeqNo: seqNo}
 	rawMetadata, err := proto.Marshal(metadataMsg)
 	if err != nil {
 		return fmt.Errorf("Failed to marshal consensus metadata before committing of transaction: %v", err)
 	}
-	if err := op.cpi.CommitTxBatch(op.currentReq, op.currentTx, rawMetadata); err != nil {
-=======
-func (op *obcSieve) commit() error {
-	if err := op.cpi.CommitTxBatch(op.currentReq, op.currentTx, nil, nil); err != nil {
->>>>>>> 4bc69a7d
+	if err := op.cpi.CommitTxBatch(op.currentReq, op.currentTx, nil, rawMetadata); err != nil {
 		return fmt.Errorf("Fail to commit transaction: %v", err)
 	}
 	return nil
