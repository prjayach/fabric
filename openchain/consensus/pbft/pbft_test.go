--- conflicted
+++ resolved
@@ -109,14 +109,8 @@
 	instance := New(mock)
 	instance.replicaCount = 5
 
-<<<<<<< HEAD
 	txTime := &gp.Timestamp{Seconds: 2000, Nanos: 0}
-	tx := &pb.Transaction{Type: pb.Transaction_CHAINLET_NEW, Timestamp: txTime}
-=======
-	// Create a message of type: `OpenchainMessage_REQUEST`
-	txTime := &gp.Timestamp{Seconds: time.Now().Unix(), Nanos: 0}
 	tx := &pb.Transaction{Type: pb.Transaction_CHAINCODE_NEW, Timestamp: txTime}
->>>>>>> c1ce3067
 	txBlock := &pb.TransactionBlock{Transactions: []*pb.Transaction{tx}}
 	txBlockPacked, err := proto.Marshal(txBlock)
 	if err != nil {
@@ -293,7 +287,7 @@
 
 	// Create a message of type: `OpenchainMessage_REQUEST`
 	txTime := &gp.Timestamp{Seconds: 2001, Nanos: 0}
-	tx := &pb.Transaction{Type: pb.Transaction_CHAINLET_NEW, Timestamp: txTime}
+	tx := &pb.Transaction{Type: pb.Transaction_CHAINCODE_NEW, Timestamp: txTime}
 	txs := []*pb.Transaction{tx}
 	txBlock := &pb.TransactionBlock{Transactions: txs}
 	txBlockPacked, err := proto.Marshal(txBlock)
