﻿# Protocol Specification

## Preface
This document is the protocol specification for a permissioned blockchain implementation for industry use-cases. It is not intended to be a complete explanation of the implementation, but rather a description of the interfaces and relationships between components in the system and the application.

### Intended Audience
The intended audience for this specification includes the following groups:

- Blockchain vendors who want to implement blockchain systems that conform to this specification
- Tool developers who want to extend the capabilities of the fabric
- Application developers who want to leverage blockchain technologies to enrich their applications

### Authors
The following authors have written sections of this document:  Binh Q Nguyen, Elli Androulaki, Angelo De Caro, Sheehan Anderson, Manish Sethi, Thorsten Kramp, Alessandro Sorniotti, Marko Vukolic, Florian Simon Schubert, Jason K Yellick, Konstantinos Christidis, Srinivasan Muralidharan, Anna D Derbakova, Dulce Ponceleon, David Kravitz, Diego Masini.

### Reviewers
The following reviewers have contributed to this document:  Frank Lu, John Wolpert, Bishop Brock, Nitin Gaur, Sharon Weed.

### Acknowledgements
The following contributors have provided invaluable technical input to this specification:
Gennaro Cuomo, Joseph A Latone, Christian Cachin
________________________________________________________

## Table of Contents
#### 1. Introduction

   - 1.1 What is the fabric?
   - 1.2 Why the fabric?
   - 1.3 Terminology

#### 2. Fabric

   - 2.1 Architecture
   - 2.1.1 Membership Services
   - 2.1.2 Blockchain Services
   - 2.1.3 Chaincode Services
   - 2.1.4 Events
   - 2.1.5 Application Programming Interface
   - 2.1.6 Command Line Interface
   - 2.2 Topology
   - 2.2.1 Single Validating Peer
   - 2.2.2 Multiple Validating Peers
   - 2.2.3 Multichain

#### 3. Protocol

   - 3.1 Message
   - 3.1.1 Discovery Messages
   - 3.1.2 Transaction Messages
   - 3.1.2.1 Transaction Data Structure
   - 3.1.2.2 Transaction Specification
   - 3.1.2.3 Deploy Transaction
   - 3.1.2.4 Invoke Transaction
   - 3.1.2.5 Query Transaction
   - 3.1.3 Synchronization Messages
   - 3.1.4 Consensus Messages
   - 3.2 Ledger
   - 3.2.1 Blockchain
   - 3.2.1.1 Block
   - 3.2.1.2 Block Hashing
   - 3.2.1.3 NonHashData
   - 3.2.1.4 Transaction
   - 3.2.2 World State
   - 3.2.2.1 Hashing the world state
   - 3.2.2.1.1 Bucket-tree
   - 3.3 Chaincode
   - 3.3.1 Virtual Machine Instantiation
   - 3.3.2 Chaincode Protocol
   - 3.3.2.1 Chaincode Deploy
   - 3.3.2.2 Chaincode Invoke
   - 3.3.2.3 Chaincode Query
   - 3.3.2.4 Chaincode State
   - 3.4 Pluggable Consensus Framework
   - 3.4.1 Consenter interface
   - 3.4.2 Consensus Programming Interface
   - 3.4.3 Inquirer interface
   - 3.4.4 Communicator interface
   - 3.4.5 SecurityUtils interface
   - 3.4.6 LedgerStack interface
   - 3.4.7 Executor interface
   - 3.4.7.1 Beginning a transaction batch
   - 3.4.7.2 Executing transactions
   - 3.4.7.3 Committing and rolling-back transactions
   - 3.4.8 Ledger interface
   - 3.4.8.1 ReadOnlyLedger interface
   - 3.4.8.2 UtilLedger interface
   - 3.4.8.3 WritableLedger interface
   - 3.4.9 RemoteLedgers interface
   - 3.4.10 Controller package
   - 3.4.11 Helper package
   - 3.5 Events
   - 3.4.1 Event Stream
   - 3.4.2 Event Structure
   - 3.4.3 Event Adapters

#### 4. Security
   - 4. Security
   - 4.1 Business security requirements
   - 4.2 User Privacy through Membership Services
   - 4.2.1 User/Client Enrollment Process
   - 4.2.2 Expiration and revocation of certificates
   - 4.2.3 Online wallet service
   - 4.3 Transaction security offerings at the infrastructure level
   - 4.3.1 Security lifecycle of transactions
   - 4.3.2 Transaction confidentiality
   - 4.3.2.1 Confidentiality against users
   - 4.3.2.2 Confidentiality against validators
   - 4.3.3 Invocation access control
   - 4.3.4 Replay attack resistance
   - 4.4 Access control features on the application
   - 4.4.1 Invocation access control
   - 4.4.2 Read access control
   - 4.5 Online wallet service
   - 4.6 Network security (TLS)
   - 4.7 Restrictions in the current release
   - 4.7.1 Simplified client
   - 4.7.1 Simplified transaction confidentiality

#### 5. Byzantine Consensus
   - 5.1 Overview
   - 5.2 Core PBFT
   - 5.3 Inner Consensus Programming Interface
   - 5.4 Sieve Consensus

#### 6. Application Programming Interface
   - 6.1 REST Service
   - 6.2 REST API
   - 6.3 CLI

#### 7. Application Model
   - 7.1 Composition of an Application
   - 7.2 Sample Application

#### 8. Future Directions
   - 8.1 Enterprise Integration
   - 8.2 Performance and Scalability
   - 8.3 Additional Consensus Plugins
   - 8.4 Additional Languages

#### 9. References

________________________________________________________

## 1. Introduction
This document specifies the principles, architecture, and protocol of a blockchain implementation suitable for industrial use-cases.

### 1.1 What is the fabric?
The fabric is a ledger of digital events, called transactions, shared among  different participants, each having a stake in the system. The ledger can only be updated by consensus of the participants, and, once recorded, information can never be altered. Each recorded event is cryptographically verifiable with proof of agreement from the participants.

Transactions are secured, private, and confidential. Each participant registers with proof of identity to the network membership services to gain access to the system. Transactions are issued with derived certificates unlinkable to the individual participant, offering a complete anonymity on the network. Transaction content is encrypted with sophisticated key derivation functions to ensure only intended participants may see the content, protecting the confidentiality of the business transactions.

The ledger allows compliance with regulations as ledger entries are auditable in whole or in part. In collaboration with participants, auditors may obtain time-based certificates to allow viewing the ledger and linking transactions to provide an accurate assessment of the operations.

The fabric is an implementation of blockchain technology, where Bitcoin could be a simple application built on the fabric. It is a modular architecture allowing components to be plug-and-play by implementing this protocol specification. It features powerful container technology to host any main stream language for smart contracts development. Leveraging familiar and proven technologies is the motto of the fabric architecture.

### 1.2 Why the fabric?

Early blockchain technology serves a set of purposes but is often not well-suited for the needs of specific industries. To meet the demands of modern markets, the fabric is based on an industry-focused design that addresses the multiple and varied requirements of specific industry use cases, extending the learning of the pioneers in this field while also addressing issues such as scalability. The fabric provides a new approach to enable permissioned networks, privacy, and confidentially on multiple blockchain networks.

### 1.3 Terminology
The following terminology is defined within the limited scope of this specification to help readers understand clearly and precisely the concepts described here.

**Transaction** is a request to the blockchain to execute a function on the ledger. The function is implemented by a **chaincode**.

**Transactor** is an entity that issues transactions such as a client application.

**Ledger** is a sequence of cryptographically linked blocks, containing transactions and current **world state**.

**World State** is the collection of variables containing the results of executed transactions.

**Chaincode** is an application-level code (a.k.a. [smart contract](https://en.wikipedia.org/wiki/Smart_contract)) stored on the ledger as a part of a transaction. Chaincode runs transactions that may modify the world state.

**Validating Peer** is a computer node on the network responsible for running consensus, validating transactions, and maintaining the ledger.

**Non-validating Peer** is a computer node on the network which functions as a proxy connecting transactors to the neighboring validating peers. A non-validating peer doesn't execute transactions but does verify them. It also hosts the event stream server and the REST service.

**Permissioned Ledger** is a blockchain network where each entity or node is required to be a member of the network. Anonymous nodes are not allowed to connect.

**Privacy** is required by the chain transactors to conceal their identities on the network. While members of the network may examine the transactions, the transactions can't be linked to the transactor without special privilege.

**Confidentiality** is the ability to render the transaction content inaccessible to anyone other than the stakeholders of the transaction.

**Auditability** of the blockchain is required, as business usage of blockchain needs to comply with regulations to make it easy for regulators to investigate transaction records.



## 2. Fabric

The fabric is made up of the core components described in the subsections below.

### 2.1 Architecture
The reference architecture is aligned in 3 categories: Membership, Blockchain, and Chaincode services. These categories are logical structures, not a physical depiction of partitioning of components into separate processes, address spaces or (virtual) machines.

![Reference architecture](images/refarch.png)

### 2.1.1 Membership Services
Membership provides services for managing identity, privacy, confidentiality and auditability on the network. In a non-permissioned blockchain, participation does not require authorization and all nodes can equally submit transactions and/or attempt to accumulate them into acceptable blocks, i.e. there are no distinctions of roles. Membership services combine elements of Public Key Infrastructure (PKI) and decentralization/consensus to transform a non-permissioned blockchain into a permissioned blockchain. In the latter, entities register in order to acquire long-term identity credentials (enrollment certificates), and may be distinguished according to entity type. In the case of users, such credentials enable the Transaction Certificate Authority (TCA) to issue pseudonymous credentials. Such credentials, i.e., transaction certificates, are used to authorize submitted transactions. Transaction certificates persist on the blockchain, and enable authorized auditors to cluster otherwise unlinkable transactions.  

### 2.1.2 Blockchain Services
Blockchain services manage the distributed ledger through a peer-to-peer protocol, built on HTTP/2. The data structures are highly optimized to provide the most efficient hash algorithm for maintaining the world state replication. Different consensus (PBFT, Raft, PoW, PoS) may be plugged in and configured per deployment.

### 2.1.3 Chaincode Services
Chaincode services provides a secured and lightweight way to sandbox the chaincode execution on the validating nodes. The environment is a “locked down” and secured container along with a set of signed base images containing secure OS and chaincode language, runtime and SDK layers for Go, Java, and Node.js. Other languages can be enabled if required.

### 2.1.4 Events
Validating peers and chaincodes can emit events on the network that applications may listen for and take actions on. There is a set of pre-defined events, and chaincodes can generate custom events. Events are consumed by 1 or more event adapters. Adapters may further deliver events using other vehicles such as Web hooks or Kafka.

### 2.1.5 Application Programming Interface (API)
The primary interface to the fabric is a REST API and its variations over Swagger 2.0. The API allows applications to register users, query the blockchain, and to issue transactions. There is a set of APIs specifically for chaincode to interact with the stack to execute transactions and query transaction results.

### 2.1.6 Command Line Interface (CLI)
CLI includes a subset of the REST API to enable developers to quickly test chaincodes or query for status of transactions. CLI is implemented in Golang and operable on multiple OS platforms.

### 2.2 Topology
A deployment of the fabric can consist of a membership service, many validating peers, non-validating peers, and 1 or more applications. All of these components make up a chain. There can be multiple chains; each one having its own operating parameters and security requirements.

### 2.2.1 Single Validating Peer
Functionally, a non-validating peer is a subset of a validating peer; that is, every capability on a non-validating peer may be enabled on a validating peer, so the simplest network may consist of a single validating peer node. This configuration is most appropriate for a development environment, where a single validating peer may be started up during the edit-compile-debug cycle.

![Single Validating Peer](images/top-single-peer.png)

A single validating peer doesn't require consensus, and by default uses the `noops` plugin, which executes transactions as they arrive. This gives the developer an immediate feedback during development.

### 2.2.2 Multiple Validating Peers
Production or test networks should be made up of multiple validating and non-validating peers as necessary. Non-validating peers can take workload off the validating peers, such as handling API requests and processing events.

![Multiple Validating Peers](images/top-multi-peer.png)

The validating peers form a mesh-network (every validating peer connects to every other validating peer) to disseminate information. A non-validating peer connects to a neighboring validating peer that it is allowed to connect to. Non-validating peers are optional since applications may communicate directly with validating peers.

### 2.2.3 Multichain
Each network of validating and non-validating peers makes up a chain. Many chains may be created to address different needs, similar to having multiple Web sites, each serving a different purpose.


## 3. Protocol
The fabric's peer-to-peer communication is built on [gRPC](http://www.grpc.io/docs/), which allows bi-directional stream-based messaging. It uses [Protocol Buffers](https://developers.google.com/protocol-buffers) to serialize data structures for data transfer between peers. Protocol buffers are a language-neutral, platform-neutral and extensible mechanism for serializing structured data. Data structures, messages, and services are described using [proto3 language](https://developers.google.com/protocol-buffers/docs/proto3) notation.

### 3.1 Message
Messages passed between nodes are encapsulated by `Message` proto structure, which consists of 4 types: Discovery, Transaction, Synchronization, and Consensus. Each type may define more subtypes embedded in the `payload`.

```
message Message {
   enum Type {
        UNDEFINED = 0;

        DISC_HELLO = 1;
        DISC_DISCONNECT = 2;
        DISC_GET_PEERS = 3;
        DISC_PEERS = 4;
        DISC_NEWMSG = 5;

        CHAIN_STATUS = 6;
        CHAIN_TRANSACTION = 7;
        CHAIN_GET_TRANSACTIONS = 8;
        CHAIN_QUERY = 9;

        SYNC_GET_BLOCKS = 11;
        SYNC_BLOCKS = 12;
        SYNC_BLOCK_ADDED = 13;

        SYNC_STATE_GET_SNAPSHOT = 14;
        SYNC_STATE_SNAPSHOT = 15;
        SYNC_STATE_GET_DELTAS = 16;
        SYNC_STATE_DELTAS = 17;

        RESPONSE = 20;
        CONSENSUS = 21;
    }
    Type type = 1;
    bytes payload = 2;
    google.protobuf.Timestamp timestamp = 3;
}
```
The `payload` is an opaque byte array containing other objects such as `Transaction` or `Response` depending on the type of the message. For example, if the `type` is `CHAIN_TRANSACTION`, the `payload` is a `Transaction` object.

### 3.1.1 Discovery Messages
Upon start up, a peer runs discovery protocol if `CORE__PEER_DISCOVERY_ROOTNODE` is specified. `CORE_PEER_DISCOVERY_ROOTNODE` is the IP address of another peer on the network (any peer) that serves as the starting point for discovering all the peers on the network. The protocol sequence begins with `DISC_HELLO`, whose `payload` is a `HelloMessage` object, containing its endpoint:

```
message HelloMessage {
  PeerEndpoint peerEndpoint = 1;
  uint64 blockNumber = 2;
}
message PeerEndpoint {
    PeerID ID = 1;
    string address = 2;
    enum Type {
      UNDEFINED = 0;
      VALIDATOR = 1;
      NON_VALIDATOR = 2;
    }
    Type type = 3;
    bytes pkiID = 4;
}

message PeerID {
    string name = 1;
}
```

**Definition of fields:**

- `PeerID` is any name given to the peer at start up or defined in the config file
- `PeerEndpoint` describes the endpoint and whether it's a validating or a non-validating peer
- `pkiID` is the cryptographic ID of the peer
- `address` is host or IP address and port of the peer in the format `ip:port`
- `blockNumber` is the height of the blockchain the peer currently has

If the block height received upon `DISC_HELLO` is higher than the current block height of the peer, it immediately initiates the synchronization protocol to catch up with the network.

After `DISC_HELLO`, peer sends `DISC_GET_PEERS` periodically to discover any additional peers joining the network. In response to `DISC_GET_PEERS`, a peer sends `DISC_PEERS` with `payload` containing an array of `PeerEndpoint`. Other discovery message types are not used at this point.

### 3.1.2 Transaction Messages
There are 3 types of transactions: Deploy, Invoke and Query. A deploy transaction installs the specified chaincode on the chain, while invoke and query transactions call a function of a deployed chaincode. Another type in consideration is Create transaction, where a deployed chaincode may be instantiated on the chain and is addressable. This type has not been implemented as of this writing.

### 3.1.2.1 Transaction Data Structure

Messages with type `CHAIN_TRANSACTION` or `CHAIN_QUERY` carry a `Transaction` object in the `payload`:

```
message Transaction {
    enum Type {
        UNDEFINED = 0;
        CHAINCODE_NEW = 1;
        CHAINCODE_UPDATE = 2;
        CHAINCODE_EXECUTE = 3;
        CHAINCODE_QUERY = 4;
        CHAINCODE_TERMINATE = 5;
    }
    Type type = 1;
    string uuid = 5;
    bytes chaincodeID = 2;
    bytes payloadHash = 3;

    ConfidentialityLevel confidentialityLevel = 7;
    bytes nonce = 8;
    bytes cert = 9;
    bytes signature = 10;

    bytes metadata = 4;
    google.protobuf.Timestamp timestamp = 6;
}

message TransactionPayload {
	bytes payload = 1;
}

enum ConfidentialityLevel {
    PUBLIC = 0;
    CONFIDENTIAL = 1;
}

```
**Definition of fields:**
- `type` - The type of the transaction, which is 1 of the following:
	- `UNDEFINED` - Reserved for future use.
    - `CHAINCODE_NEW` - Represents the deployment of a new chaincode.
	- `CHAINCODE_UPDATE` - Reserved for future use.
	- `CHAINCODE_EXECUTE` - Represents a chaincode function execution that may read and modify the world state.
	- `CHAINCODE_QUERY` - Represents a chaincode function execution that may only read the world state.
	- `CHAINCODE_TERMINATE` - Marks a chaincode as inactive so that future functions of the chaincode can no longer be invoked.
- `chaincodeID` - The ID of a chaincode which is a hash of the chaincode source, path to the source code, constructor function, and parameters.
- `payloadHash` - Bytes defining the hash of `TransactionPayload.payload`.
- `metadata` - Bytes defining any associated transaction metadata that the application may use.
- `uuid` - A unique ID for the transaction.
- `timestamp` - A timestamp of when the transaction request was received by the peer.
- `confidentialityLevel` - Level of data confidentiality. There are currently 2 levels. Future releases may define more levels.
- `nonce` - Used for security.
- `cert` - Certificate of the transactor.
- `signature` - Signature of the transactor.
- `TransactionPayload.payload` - Bytes defining the payload of the transaction. As the payload can be large, only the payload hash is included directly in the transaction message.

More detail on transaction security can be found in section 4.

### 3.1.2.2 Transaction Specification
A transaction is always associated with a chaincode specification which defines the chaincode and the execution environment such as language and security context. Currently there is an implementation that uses Golang for writing chaincode. Other languages may be added in the future.

```
message ChaincodeSpec {
    enum Type {
        UNDEFINED = 0;
        GOLANG = 1;
        NODE = 2;
    }
    Type type = 1;
    ChaincodeID chaincodeID = 2;
    ChaincodeInput ctorMsg = 3;
    int32 timeout = 4;
    string secureContext = 5;
    ConfidentialityLevel confidentialityLevel = 6;
    bytes metadata = 7;
}

message ChaincodeID {
    string path = 1;
    string name = 2;
}

message ChaincodeInput {
    string function = 1;
    repeated string args  = 2;
}
```

**Definition of fields:**
- `chaincodeID` - The chaincode source code path and name.
- `ctorMsg` - Function name and argument parameters to call.
- `timeout` - Time in milliseconds to execute the transaction.
- `confidentialityLevel` - Confidentiality level of this transaction.
- `secureContext` - Security context of the transactor.
- `metadata` - Any data the application wants to pass along.

The peer, receiving the `chaincodeSpec`, wraps it in an appropriate transaction message and broadcasts to the network.

### 3.1.2.3 Deploy Transaction
Transaction `type` of a deploy transaction is `CHAINCODE_NEW` and the payload contains an object of `ChaincodeDeploymentSpec`.

```
message ChaincodeDeploymentSpec {
    ChaincodeSpec chaincodeSpec = 1;
    google.protobuf.Timestamp effectiveDate = 2;
    bytes codePackage = 3;
}
```
**Definition of fields:**
- `chaincodeSpec` - See section 3.1.2.2, above.
- `effectiveDate` - Time when the chaincode is ready to accept invocations.
- `codePackage` - gzip of the chaincode source.

The validating peers always verify the hash of the `codePackage` when they deploy the chaincode to make sure the package has not been tampered with since the deploy transaction entered the network.

### 3.1.2.4 Invoke Transaction
Transaction `type` of an invoke transaction is `CHAINCODE_EXECUTE` and the `payload` contains an object of `ChaincodeInvocationSpec`.

```
message ChaincodeInvocationSpec {
    ChaincodeSpec chaincodeSpec = 1;
}
```

### 3.1.2.5 Query Transaction
A query transaction is similar to an invoke transaction, but the message `type` is `CHAINCODE_QUERY`.

### 3.1.3 Synchronization Messages
Synchronization protocol starts with discovery, described above in section 3.1.1, when a peer realizes that it's behind or its current block is not the same with others. A peer broadcasts either `SYNC_GET_BLOCKS`, `SYNC_STATE_GET_SNAPSHOT`, or `SYNC_STATE_GET_DELTAS` and receives `SYNC_BLOCKS`, `SYNC_STATE_SNAPSHOT`, or `SYNC_STATE_DELTAS` respectively.

The installed consensus plugin (e.g. pbft) dictates how synchronization protocol is being applied. Each message is designed for a specific situation:

**SYNC_GET_BLOCKS** requests for a range of contiguous blocks expressed in the message `payload`, which is an object of `SyncBlockRange`.
```
message SyncBlockRange {
    uint64 start = 1;
    uint64 end = 2;
}
```
A receiving peer responds with a `SYNC_BLOCKS` message whose `payload` contains an object of `SyncBlocks`
```
message SyncBlocks {
    SyncBlockRange range = 1;
    repeated Block blocks = 2;
}
```
The `start` and `end` indicate the starting and ending blocks inclusively. The order in which blocks are returned is defined by the `start` and `end` values. For example, if `start`=3 and `end`=5, the order of blocks will be 3, 4, 5. If `start`=5 and `end`=3, the order will be 5, 4, 3.

**SYNC_STATE_GET_SNAPSHOT** requests for the snapshot of the current world state. The `payload` is an object of `SyncStateSnapshotRequest`
```
message SyncStateSnapshotRequest {
  uint64 correlationId = 1;
}
```
The `correlationId` is used by the requesting peer to keep track of the response messages. A receiving peer replies with `SYNC_BLOCKS` message whose `payload` is an instance of `SyncStateSnapshot`
```
message SyncStateSnapshot {
    bytes delta = 1;
    uint64 sequence = 2;
    uint64 blockNumber = 3;
    SyncStateSnapshotRequest request = 4;
}
```
This message contains the snapshot or a chunk of the snapshot on the stream, and in which case, the sequence indicate the order starting at 0.  The terminating message will have len(delta) == 0.

**SYNC_STATE_GET_DELTAS** requests for the state deltas of a range of contiguous blocks. By default, the Ledger maintains 500 transition deltas. A delta(j) is a state transition between block(i) and block(j) where i = j-1. The message `payload` contains an instance of `SyncStateDeltasRequest`
```
message SyncStateDeltasRequest {
    SyncBlockRange range = 1;
}
```
A receiving peer responds with `SYNC_STATE_DELTAS`, whose `payload` is an instance of `SyncStateDeltas`
```
message SyncStateDeltas {
    SyncBlockRange range = 1;
    repeated bytes deltas = 2;
}
```
A delta may be applied forward (from i to j) or backward (from j to i) in the state transition.

### 3.1.4 Consensus Messages
Consensus deals with transactions, so a `CONSENSUS` message is initiated internally by the consensus framework when it receives a `CHAIN_TRANSACTION` message. The framework converts `CHAIN_TRANSACTION` into `CONSENSUS` then broadcasts to the validating nodes with the same `payload`. The consensus plugin receives this message and process according to its internal algorithm. The plugin may create custom subtypes to manage consensus finite state machine. See section 3.4 for more details.


### 3.2 Ledger

The ledger consists of two primary pieces, the blockchain and the world state. The blockchain is a series of linked blocks that is used to record transactions within the ledger. The world state is a key-value database that chaincodes may use to store state when executed by a transaction.

### 3.2.1 Blockchain

#### 3.2.1.1 Block

The blockchain is defined as a linked list of blocks as each block contains the hash of the previous block in the chain. The two other important pieces of information that a block contains are the list of transactions contained within the block and the hash of the world state after executing all transactions in the block.

```
message Block {
  version = 1;
  google.protobuf.Timestamp timestamp = 2;
  bytes transactionsHash = 3;
  bytes stateHash = 4;
  bytes previousBlockHash = 5;
  bytes consensusMetadata = 6;
  NonHashData nonHashData = 7;
}

message BlockTransactions {
  repeated Transaction transactions = 1;
}
```
* `version` - Version used to track any protocol changes.
* `timestamp` - The timestamp to be filled in by the block proposer.
* `transactionsHash` - The merkle root hash of the block's transactions.
* `stateHash` - The merkle root hash of the world state.
* `previousBlockHash` - The hash of the previous block.
* `consensusMetadata` - Optional metadata that the consensus may include in a block.
* `nonHashData` - A `NonHashData` message that is set to nil before computing the hash of the block, but stored as part of the block in the database.
* `BlockTransactions.transactions` - An array of Transaction messages. Transactions are not included in the block directly due to their size.

#### 3.2.1.2 Block Hashing

* The `previousBlockHash` hash is calculated using the following algorithm.
  1. Serialize the Block message to bytes using the protocol buffer library.

  2. Hash the serialized block message to 512 bits of output using the SHA3 SHAKE256 algorithm as described in [FIPS 202](http://nvlpubs.nist.gov/nistpubs/FIPS/NIST.FIPS.202.pdf).

* The `transactionHash` is the root of the transaction merkle tree. Defining the merkle tree implementation is a TODO.

* The `stateHash` is defined in section 3.2.2.1.

#### 3.2.1.3 NonHashData

The NonHashData message is used to store block metadata that is not required to be the same value on all peers. These are suggested values.

```
message NonHashData {
  google.protobuf.Timestamp localLedgerCommitTimestamp = 1;
  repeated TransactionResult transactionResults = 2;
}

message TransactionResult {
  string uuid = 1;
  bytes result = 2;
  uint32 errorCode = 3;
  string error = 4;
}
```

* `localLedgerCommitTimestamp` - A timestamp indicating when the block was commited to the local ledger.

* `TransactionResult` - An array of transaction results.

* `TransactionResult.uuid` - The ID of the transaction.

* `result` - The return value of the transaction.

* `errorCode` - A code that can be used to log errors associated with the transaction.

* `error` - A string that can be used to log errors associated with the transaction.


#### 3.2.1.4 Transaction Execution

A transaction defines either the deployment of a chaincode or the execution of a chaincode. All transactions within a block are run before recording a block in the ledger. When chaincodes execute, they may modify the world state. The hash of the world state is then recorded in the block.


### 3.2.2 World State
The *world state* of a peer refers to the collection of the *states* of all the deployed chaincodes. Further, the state of a chaincode is represented as a collection of key-value pairs. Thus, logically, the world state of a peer is also a collection of key-value pairs where key consists of a tuple `{chaincodeID, ckey}`. Here, we use the term `key` to represent a key in the world state i.e., a tuple `{chaincodeID, ckey}` and we use the term `cKey` to represent a unique key within a chaincode.

For the purpose of the description below, `chaincodeID` is assumed to be a valid utf8 string and `ckey` and the `value` can be a sequence of one or more arbitrary bytes.

#### 3.2.2.1 Hashing the world state
During the functioning of a network, many occasions such as committing transactions and synchronizing peers may require computing a crypto-hash of the world state observed by a peer. For instance, the consensus protocol may require to ensure that a *minimum* number of peers in the network observe the same world state.

Since, computing the crypto-hash of the world state could be an expensive operation, this is highly desirable to organize the world state such that it enables an efficient crypto-hash computation of the world state when a change occurs in the world state. Further, different organization designs may be suitable under different workloads conditions.

Because the fabric is expected to function under a variety of scenarios leading to different workloads conditions, a pluggable mechanism is supported for organizing the world state.

#### 3.2.2.1.1 Bucket-tree

*Bucket-tree* is one of the implementations for organizing the world state. For the purpose of the description below, a key in the world state is represented as a concatenation of the two components (`chaincodeID` and `ckey`)  separated by a `nil` byte i.e., `key` = `chaincodeID`+`nil`+`cKey`.

This method models a *merkle-tree* on top of buckets of a *hash table* in order to compute the crypto-hash of the *world state*.

At the core of this method, the *key-values* of the world state are assumed to be stored in a hash-table that consists of a pre-decided number of buckets (`numBuckets`). A hash function (`hashFunction`) is employed to determine the bucket number that should contain a given key. Please note that the `hashFunction` does not represent a crypto-hash method such as SHA3, rather this is a regular programming language hash function that decides the bucket number for a given key.

For modeling the merkle-tree, the ordered buckets act as leaf nodes of the tree - lowest numbered bucket being the left most leaf node in the tree. For constructing the second-last level of the tree, a pre-decided number of leaf nodes (`maxGroupingAtEachLevel`), starting from left, are grouped together and for each such group, a node is inserted at the second-last level that acts as a common parent for all the leaf nodes in the group. Note that the number of children for the last parent node may be less than `maxGroupingAtEachLevel`. This grouping method of constructing the next higher level is repeated until the root node of the tree is constructed.

An example setup with configuration `{numBuckets=10009 and maxGroupingAtEachLevel=10}` will result in a tree with number of nodes at different level as depicted in the following table.

| Level         | Number of nodes |
| ------------- |:---------------:|
| 0             | 1               |
| 1             | 2               |
| 2             | 11              |
| 3             | 101             |
| 4             | 1001            |
| 5             | 10009           |

For computing the crypto-hash of the world state, the crypto-hash of each bucket is computed and is assumed to be the crypto-hash of leaf-nodes of the merkle-tree. In order to compute crypto-hash of a bucket, the key-values present in the bucket are first serialized and crypto-hash function is applied on the serialized bytes. For serializing the key-values of a bucket, all the key-values with a common chaincodeID prefix are serialized separately and then appending together, in the ascending order of chaincodeIDs. For serializing the key-values of a chaincodeID, the following information is concatenated:
   1. Length of chaincodeID (number of bytes in the chaincodeID)
   - The utf8 bytes of the chaincodeID
   - Number of key-values for the chaincodeID
   - For each key-value (in sorted order of the ckey)
      - Length of the ckey
      - ckey bytes
      - Length of the value
      - value bytes

For all the numeric types in the above list of items (e.g., Length of chaincodeID), protobuf's varint encoding is assumed to be used. The purpose of the above encoding is to achieve a byte representation of the key-values within a bucket that can not be arrived at by any other combination of key-values and also to reduce the overall size of the serialized bytes.

For example, consider a bucket that contains three key-values namely, `chaincodeID1_key1:value1, chaincodeID1_key2:value2, and chaincodeID2_key1:value1`. The serialized bytes for the bucket would logically look as - `12 + chaincodeID1 + 2 + 4 + key1 + 6 + value1 + 4 + key2 + 6 + value2 + 12 + chaincodeID2 + 1 + 4 + key1 + 6 + value1`

If a bucket has no key-value present, the crypto-hash is considered as `nil`.

The crypto-hash of an intermediate node and root node are computed just like in a standard merkle-tree i.e., applying a crypto-hash function on the bytes obtained by concatenating the crypto-hash of all the children nodes, from left to right. Further, if a child has a crypto-hash as `nil`, the crypto-hash of the child is omitted when concatenating the children crypto-hashes. If the node has a single child, the crypto-hash of the child is assumed to be the crypto-hash of the node. Finally, the crypto-hash of the root node is considered as the crypto-hash of the world state.

The above method offers performance benefits for computing crypto-hash when a few key-values change in the state. The major benefits include
  - Computation of crypto-hashes of the unchanged buckets can be skipped
  - The depth and breadth of the merkle-tree can be controlled by configuring the parameters `numBuckets` and `maxGroupingAtEachLevel`. Both depth and breadth of the tree has different implication on the performance cost incurred by and resource demand of different resources (namely - disk I/O, storage, and memory)

In a particular deployment, all the peer nodes are expected to use same values for the configurations `numBuckets, maxGroupingAtEachLevel, and hashFunction`. Further, if any of these configurations are to be changed at a later stage, the configurations should be changed on all the peer nodes so that the comparison of crypto-hashes across peer nodes is meaningful. Also, this may require to migrate the existing data based on the implementation. For example, an implementation is expected to store the last computed crypto-hashes for all the nodes in the tree which would need to be recalculated.


### 3.3 Chaincode
Chaincode is an application-level code deployed as a transaction (see section 3.1.2) to be distributed to the network and managed by each validating peer as isolated sandbox. Though any virtualization technology can support the sandbox, currently Docker container is utilized to run the chaincode. The protocol described in this section enables different virtualization support implementation to plug and play.

### 3.3.1 Virtual Machine Instantiation
A virtual machine implements the VM interface:  
```
type VM interface {
	build(ctxt context.Context, id string, args []string, env []string, attachstdin bool, attachstdout bool, reader io.Reader) error
	start(ctxt context.Context, id string, args []string, env []string, attachstdin bool, attachstdout bool) error
	stop(ctxt context.Context, id string, timeout uint, dontkill bool, dontremove bool) error
}
```
The fabric instantiates the VM when it processes a Deploy transaction or other transactions on the chaincode while the VM for that chaincode is not running (either crashed or previously brought down due to inactivity). Each chaincode image is built by the `build` function, started by `start` and stopped by `stop` function.

Once the chaincode container is up, it makes a gRPC connection back to the validating peer that started the chaincode, and that establishes the channel for Invoke and Query transactions on the chaincode.

### 3.3.2 Chaincode Protocol
Communication between a validating peer and its chaincodes is based on a bidirectional gRPC stream. There is a shim layer on the chaincode container to handle the message protocol between the chaincode and the validating peer using protobuf message.
```
message ChaincodeMessage {

    enum Type {
        UNDEFINED = 0;
        REGISTER = 1;
        REGISTERED = 2;
        INIT = 3;
        READY = 4;
        TRANSACTION = 5;
        COMPLETED = 6;
        ERROR = 7;
        GET_STATE = 8;
        PUT_STATE = 9;
        DEL_STATE = 10;
        INVOKE_CHAINCODE = 11;
        INVOKE_QUERY = 12;
        RESPONSE = 13;
        QUERY = 14;
        QUERY_COMPLETED = 15;
        QUERY_ERROR = 16;
        RANGE_QUERY_STATE = 17;
    }

    Type type = 1;
    google.protobuf.Timestamp timestamp = 2;
    bytes payload = 3;
    string uuid = 4;
}
```

**Definition of fields:**
- `Type` is the type of the message.
- `payload` is the payload of the message. Each payload depends on the `Type`.
- `uuid` is a unique identifier of the message.

The message types are described in the following sub-sections.

A chaincode implements the `Chaincode` interface, which is called by the validating peer when it processes Deploy, Invoke or Query transactions.

```
type Chaincode interface {
	Invoke(stub *ChaincodeStub, function string, args []string) (error)
	Query(stub *ChaincodeStub, function string, args []string) ([]byte, error)
}
```

The parameters `function` and `args` point to the function implemented by the chaincode that the `Invoke` calls and passes the `args`. Similar behavior for the `Query` function. The `Query` function is not allowed to modify the state of the chaincode; it can only read and calculate the return value as a byte array.

### 3.3.2.1 Chaincode Deploy
Upon deploy (chaincode container is started), the shim layer sends a one time `REGISTER` message to the validating peer with the `payload` containing the `ChaincodeID`. The validating peer responds with `REGISTERED` or `ERROR` on success or failure respectively. The shim closes the connection and exits if it receives an `ERROR`.

After registration, the validating peer sends `INIT` with the `payload` containing a `ChaincodeInput` object. The shim calls the `Invoke` function with the parameters from the `ChaincodeInput`, enabling the chaincode to perform any initialization, such as setting up the persistent state.

The shim responds with `RESPONSE` or `ERROR` message depending on the returned value from the chaincode `Invoke` function. If there are no errors, the chaincode initialization is complete and is ready to receive Invoke and Query transactions.

### 3.3.2.2 Chaincode Invoke
When processing an invoke transaction, the validating peer sends a `TRANSACTION` message to the chaincode container shim, which in turn calls the chaincode `Invoke` function, passing the parameters from the `ChaincodeInput` object. The shim responds to the validating peer with `RESPONSE` or `ERROR` message, indicating the completion of the function. If `ERROR` is received, the `payload` contains the error message generated by the chaincode.

### 3.3.2.3 Chaincode Query
Similar to an invoke transaction, when processing a query, the validating peer sends a `QUERY` message to the chaincode container shim, which in turn calls the chaincode `Query` function, passing the parameters from the `ChaincodeInput` object. The `Query` function may return a state value or an error, which the shim forwards to the validating peer using `RESPONSE` or `ERROR` messages respectively.

### 3.3.2.4 Chaincode State
Each chaincode may define its own persistent state variables. For example, a chaincode may create assets such as TVs, cars, or stocks using state variables to hold the assets attributes. During `Invoke` function processing, the chaincode may update the state variables, for example, changing an asset owner. A chaincode manipulates the state variables by using the following message types:

#### PUT_STATE
Chaincode sends a `PUT_STATE` message to persist a key-value pair, with the `payload` containing `PutStateInfo` object.

```
message PutStateInfo {
    string key = 1;
    bytes value = 2;
}
```

#### GET_STATE
Chaincode sends a `GET_STATE` message to retrieve the value whose key is specified in the `payload`.

#### DEL_STATE
Chaincode sends a `DEL_STATE` message to delete the value whose key is specified in the `payload`.

#### RANGE_QUERY_STATE
Chaincode sends a `RANGE_QUERY_STATE` message to get a range of values. The message `payload` contains a `RangeQueryStateInfo` object.

```
message RangeQueryState {
	string startKey = 1;
	string endKey = 2;
}
```

The `startKey` and `endKey` are inclusive and assumed to be in lexical order. The validating peer responds with `RESPONSE` message whose `payload` is a `RangeQueryStateResponse` object.

```
message RangeQueryStateResponse {
    repeated RangeQueryStateKeyValue keysAndValues = 1;
    bool hasMore = 2;
    string ID = 3;
}
message RangeQueryStateKeyValue {
    string key = 1;
    bytes value = 2;
}
```

If `hasMore=true` in the response, this indicates that additional keys are available in the requested range. The chaincode can request the next set of keys and values by sending a `RangeQueryStateNext` message with an ID that matches the ID returned in the response.

```
message RangeQueryStateNext {
    string ID = 1;
}
```

When the chaincode is finished reading from the range, it should send a `RangeQueryStateClose` message with the ID it wishes to close.

```
message RangeQueryStateClose {
  string ID = 1;
}
```

#### INVOKE_CHAINCODE
Chaincode may call another chaincode in the same transaction context by sending an `INVOKE_CHAINCODE` message to the validating peer with the `payload` containing a `ChaincodeSpec` object.

#### QUERY_CHAINCODE
Chaincode may query another chaincode in the same transaction context by sending a `QUERY_CHAINCODE` message with the `payload` containing a `ChaincodeSpec` object.


### 3.4 Pluggable Consensus Framework

The consensus framework defines the interfaces that every consensus _plugin_ implements:

  - `consensus.Consenter`: interface that  allows consensus plugin to receive messages from the network.
  - `consensus.CPI`:  _Consensus Programming Interface_ (`CPI`) is used by consensus plugin to interact with rest of the stack. This interface is split in two parts:
	  - `consensus.Communicator`: used to send (broadcast and unicast) messages to other validating peers.
	  - `consensus.LedgerStack`: which is used as an interface to the execution framework as well as the ledger.

As described below in more details, `consensus.LedgerStack` encapsulates, among other interfaces, the `consensus.Executor` interface, which is the key part of the consensus framework. Namely, `consensus.Executor` interface allows for a (batch of) transaction to be started, executed, rolled back if necessary, previewed, and potentially committed. A particular property that every consensus plugin needs to satisfy is that batches (blocks)  of transactions are committed to the ledger (via `consensus.Executor.CommitTxBatch`) in total order across all validating peers (see `consensus.Executor` interface description below for more details).

Currently, consensus framework consists of 3 packages `consensus`, `controller`, and `helper`. The primary reason for `controller` and `helper` packages is to avoid "import cycle" in Go (golang) and minimize code changes for plugin to update.

- `controller` package specifies the consensus plugin used by a validating peer.
- `helper` package is a shim around a consensus plugin that helps it interact with the rest of the stack, such as maintaining message handlers to other peers.  

There are 2 consensus plugins provided: `pbft` and `noops`:

-  `obcpbft` package contains consensus plugin that implements *PBFT* [1] and *Sieve* consensus protocols. See section 5 for more detail.
-  `noops` is a ''dummy'' consensus plugin for development and test purposes. It doesn't perform consensus but processes all consensus messages. It also serves as a good simple sample to start learning how to code a consensus plugin.


### 3.4.1 `Consenter` interface

Definition:
```
type Consenter interface {
	RecvMsg(msg *pb.Message) error
}
```
The plugin's entry point for (external) client requests, and consensus messages generated internally (i.e. from the consensus module) during the consensus process. The `controller.NewConsenter` creates the plugin `Consenter`. `RecvMsg` processes the incoming transactions in order to reach consensus.

See `helper.HandleMessage` below to understand how the peer interacts with this interface.

### 3.4.2 `CPI` interface

Definition:
```
type CPI interface {
	Inquirer
	Communicator
	SecurityUtils
	LedgerStack
}
```
`CPI` allows the plugin to interact with the stack. It is implemented by the `helper.Helper` object. Recall that this object:

  1. Is instantiated when the `helper.NewConsensusHandler` is called.
  2. Is accessible to the plugin author when they construct their plugin's `consensus.Consenter` object.

### 3.4.3 `Inquirer` interface

Definition:
```
type Inquirer interface {
        GetNetworkInfo() (self *pb.PeerEndpoint, network []*pb.PeerEndpoint, err error)
        GetNetworkHandles() (self *pb.PeerID, network []*pb.PeerID, err error)
}
```
This interface is a part of the `consensus.CPI` interface. It is used to get the handles of the validating peers in the network (`GetNetworkHandles`) as well as details about the those validating peers (`GetNetworkInfo`):

Note that the peers are identified by a `pb.PeerID` object. This is a protobuf message (in the `protos` package), currently defined as (notice that this definition will likely be modified):

```
message PeerID {
    string name = 1;
}
```

### 3.4.4 `Communicator` interface

Definition:

```
type Communicator interface {
	Broadcast(msg *pb.Message) error
	Unicast(msg *pb.Message, receiverHandle *pb.PeerID) error
}
```

This interface is a part of the `consensus.CPI` interface. It is used to communicate with other peers on the network (`helper.Broadcast`, `helper.Unicast`):

### 3.4.5 `SecurityUtils` interface

Definition:

```
type SecurityUtils interface {
        Sign(msg []byte) ([]byte, error)
        Verify(peerID *pb.PeerID, signature []byte, message []byte) error
}
```

This interface is a part of the `consensus.CPI` interface. It is used to handle the cryptographic operations of message signing (`Sign`) and verifying signatures (`Verify`)

### 3.4.6 `LedgerStack` interface

Definition:

```
type LedgerStack interface {
	Executor
	Ledger
	RemoteLedgers
}
```

A key member of the `CPI` interface, `LedgerStack` groups interaction of consensus with the rest of the fabric, such as the execution of transactions, querying, and updating the ledger.  This interface supports querying the local blockchain and state, updating the local blockchain and state, and querying the blockchain and state of other nodes in the consensus network. It consists of three parts: `Executor`, `Ledger` and `RemoteLedgers` interfaces. These are described in the following.

### 3.4.7 `Executor` interface

Definition:

```
type Executor interface {
	BeginTxBatch(id interface{}) error
	ExecTXs(id interface{}, txs []*pb.Transaction) ([]byte, []error)  
	CommitTxBatch(id interface{}, transactions []*pb.Transaction, transactionsResults []*pb.TransactionResult, metadata []byte) error  
	RollbackTxBatch(id interface{}) error  
	PreviewCommitTxBatchBlock(id interface{}, transactions []*pb.Transaction, metadata []byte) (*pb.Block, error)  
}
```

The executor interface is the most frequently utilized portion of the `LedgerStack` interface, and is the only piece which is strictly necessary for a consensus network to make progress.  The interface allows for a transaction to be started, executed, rolled back if necessary, previewed, and potentially committed.  This interface is comprised of the following methods.

#### 3.4.7.1 Beginning a transaction batch

```
BeginTxBatch(id interface{}) error
```

This call accepts an arbitrary `id`, deliberately opaque, as a way for the consensus plugin to ensure only the transactions associated with this particular batch are executed. For instance, in the pbft implementation, this `id` is the an encoded hash of the transactions to be executed.

#### 3.4.7.2 Executing transactions

```
ExecTXs(id interface{}, txs []*pb.Transaction) ([]byte, []error)
```

This call accepts an array of transactions to execute against the current state of the ledger and returns the current state hash in addition to an array of errors corresponding to the array of transactions.  Note that a transaction resulting in an error has no effect on whether a transaction batch is safe to commit.  It is up to the consensus plugin to determine the behavior which should occur when failing transactions are encountered.  This call is safe to invoke multiple times.

#### 3.4.7.3 Committing and rolling-back transactions

```
RollbackTxBatch(id interface{}) error
```

This call aborts an execution batch.  This will undo the changes to the current state, and restore the ledger to its previous state.  It concludes the batch begun with `BeginBatchTx` and a new one must be created before executing any transactions.

```
PreviewCommitTxBatchBlock(id interface{}, transactions []*pb.Transaction, metadata []byte) (*pb.Block, error)
```

This call is most useful for consensus plugins which wish to test for non-deterministic transaction execution.  The hashable portions of the block returned are guaranteed to be identical to the block which would be committed if `CommitTxBatch` were immediately invoked.  This guarantee is violated if any new transactions are executed.

```
CommitTxBatch(id interface{}, transactions []*pb.Transaction, transactionsResults []*pb.TransactionResult, metadata []byte) error
```

This call commits a block to the blockchain.  Blocks must be committed to a blockchain in total order. ``CommitTxBatch`` concludes the transaction batch, and a new call to `BeginTxBatch` must be made before any new transactions are executed and committed.


### 3.4.8 `Ledger` interface

Definition:

```
type Ledger interface {
	ReadOnlyLedger
	UtilLedger
	WritableLedger
}
```

``Ledger`` interface is intended to allow the consensus plugin to interrogate and possibly update the current state and blockchain. It is comprised of the three interfaces described below.

#### 3.4.8.1 `ReadOnlyLedger` interface

Definition:

```
type ReadOnlyLedger interface {
	GetBlock(id uint64) (block *pb.Block, err error)
	GetCurrentStateHash() (stateHash []byte, err error)
	GetBlockchainSize() (uint64, error)
}
```

`ReadOnlyLedger` interface is intended to query the local copy of the ledger without the possibility of modifying it.  It is comprised of the following functions.

```
GetBlockchainSize() (uint64, error)
```

This call returns the current length of the blockchain ledger.  In general, this function should never fail, though in the unlikely event that this occurs, the error is passed to the caller to decide what if any recovery is necessary.  The block with the highest number will have block number `GetBlockchainSize()-1`.  

Note that in the event that the local copy of the blockchain ledger is corrupt or incomplete, this call will return the highest block number in the chain, plus one.  This allows for a node to continue operating from the current state/block even when older blocks are corrupt or missing.

```
GetBlock(id uint64) (block *pb.Block, err error)
```

This call returns the block from the blockchain with block number `id`.  In general, this call should not fail, except when the block queried exceeds the current blocklength, or when the underlying blockchain has somehow become corrupt.  A failure of `GetBlock` has a possible resolution of using the state transfer mechanism to retrieve it.


```
GetCurrentStateHash() (stateHash []byte, err error)
```

This call returns the current state hash for the ledger.  In general, this function should never fail, though in the unlikely event that this occurs, the error is passed to the caller to decide what if any recovery is necessary.


#### 3.4.8.2 `UtilLedger` interface

Definition:

```
type UtilLedger interface {
	HashBlock(block *pb.Block) ([]byte, error)
	VerifyBlockchain(start, finish uint64) (uint64, error)
}
```

`UtilLedger`  interface defines some useful utility functions which are provided by the local ledger.  Overriding these functions in a mock interface can be useful for testing purposes.  This interface is comprised of two functions.

```
HashBlock(block *pb.Block) ([]byte, error)
```

Although `*pb.Block` has a `GetHash` method defined, for mock testing, overriding this method can be very useful.  Therefore, it is recommended that the `GetHash` method never be directly invoked, but instead invoked via this `UtilLedger.HashBlock` interface.  In general, this method should never fail, but the error is still passed to the caller to decide what if any recovery is appropriate.

```
VerifyBlockchain(start, finish uint64) (uint64, error)
```

This utility method is intended for verifying large sections of the blockchain.  It proceeds from a high block `start` to a lower block `finish`, returning the block number of the first block whose `PreviousBlockHash` does not match the block hash of the previous block as well as an error.  Note, this generally indicates the last good block number, not the first bad block number.



#### 3.4.8.3 `WritableLedger` interface

Definition:

```
type WritableLedger interface {
	PutBlock(blockNumber uint64, block *pb.Block) error
	ApplyStateDelta(id interface{}, delta *statemgmt.StateDelta) error
	CommitStateDelta(id interface{}) error
	RollbackStateDelta(id interface{}) error
	EmptyState() error
}
```

`WritableLedger`  interface allows for the caller to update the blockchain.  Note that this is _NOT_ intended for use in normal operation of a consensus plugin.  The current state should be modified by executing transactions using the `Executor` interface, and new blocks will be generated when transactions are committed.  This interface is instead intended primarily for state transfer or corruption recovery.  In particular, functions in this interface should _NEVER_ be exposed directly via consensus messages, as this could result in violating the immutability promises of the blockchain concept.  This interface is comprised of the following functions.

  -
  	```
	PutBlock(blockNumber uint64, block *pb.Block) error
	```

	This function takes a provided, raw block, and inserts it into the blockchain at the given blockNumber.  Note that this intended to be an unsafe interface, so no error or sanity checking is performed.  Inserting a block with a number higher than the current block height is permitted, similarly overwriting existing already committed blocks is also permitted.  Remember, this does not affect the auditability or immutability of the chain, as the hashing techniques make it computationally infeasible to forge a block earlier in the chain.  Any attempt to rewrite the blockchain history is therefore easily detectable.  This is generally only useful to the state transfer API.

  -
  	```
	ApplyStateDelta(id interface{}, delta *statemgmt.StateDelta) error
	```

	This function takes a state delta, and applies it to the current state.  The delta will be applied to transition a state forward or backwards depending on the construction of the state delta.  Like the `Executor` methods, `ApplyStateDelta` accepts an opaque interface `id` which should also be passed into `CommitStateDelta` or `RollbackStateDelta` as appropriate.

  -
 	```
	CommitStateDelta(id interface{}) error
	```

	This function commits the state delta which was applied in `ApplyStateDelta`.  This is intended to be invoked after the caller to `ApplyStateDelta` has verified the state via the state hash obtained via `GetCurrentStateHash()`.  This call takes the same `id` which was passed into `ApplyStateDelta`.

  -
  	```
	RollbackStateDelta(id interface{}) error
	```

	This function unapplies a state delta which was applied in `ApplyStateDelta`.  This is intended to be invoked after the caller to `ApplyStateDelta` has detected the state hash obtained via `GetCurrentStateHash()` is incorrect.  This call takes the same `id` which was passed into `ApplyStateDelta`.


  -
  	```
   	EmptyState() error
   	```

	This function will delete the entire current state, resulting in a pristine empty state.  It is intended to be called before loading an entirely new state via deltas.  This is generally only useful to the state transfer API.

### 3.4.9 `RemoteLedgers` interface

Definition:

```
type RemoteLedgers interface {
	GetRemoteBlocks(peerID uint64, start, finish uint64) (<-chan *pb.SyncBlocks, error)
	GetRemoteStateSnapshot(peerID uint64) (<-chan *pb.SyncStateSnapshot, error)
	GetRemoteStateDeltas(peerID uint64, start, finish uint64) (<-chan *pb.SyncStateDeltas, error)
}
```

The `RemoteLedgers` interface exists primarily to enable state transfer and to interrogate the blockchain state at  other replicas.  Just like the `WritableLedger` interface, it is not intended to be used in normal operation and is designed to be used for catchup, error recovery, etc.  For all functions in this interface it is the caller's responsibility to enforce timeouts.  This interface contains the following functions.

  -  
  	```
  	GetRemoteBlocks(peerID uint64, start, finish uint64) (<-chan *pb.SyncBlocks, error)
  	```

	This function attempts to retrieve a stream of `*pb.SyncBlocks` from the peer designated by `peerID` for the range from `start` to `finish`.  In general, `start` should be specified with a higher block number than `finish`, as the blockchain must be validated from end to beginning.  The caller must validate that the desired block is being returned, as it is possible that slow results from another request could appear on this channel.  Invoking this call for the same `peerID` a second time will cause the first channel to close.

  -  
  	```
   	GetRemoteStateSnapshot(peerID uint64) (<-chan *pb.SyncStateSnapshot, error)
   	```

	This function attempts to retrieve a stream of `*pb.SyncStateSnapshot` from the peer designated by `peerID`.  To apply the result, the existing state should first be emptied via the `WritableLedger` `EmptyState` call, then the contained deltas in the stream should be applied sequentially.

  -
  	```
   	GetRemoteStateDeltas(peerID uint64, start, finish uint64) (<-chan *pb.SyncStateDeltas, error)
   	```

	This function attempts to retrieve a stream of `*pb.SyncStateDeltas` from the peer designated by `peerID` for the range from `start` to `finish`.  The caller must validated that the desired block delta is being returned, as it is possible that slow results from another request could appear on this channel.  Invoking this call for the same `peerID` a second time will cause the first channel to close.

### 3.4.10 `controller` package

#### 3.4.10.1 controller.NewConsenter

Signature:

```
func NewConsenter(cpi consensus.CPI) (consenter consensus.Consenter)
```

This function reads the `peer.validator.consensus` value in `core.yaml` configuration file, which is the  configuration file for the `peer` process. The value of the `peer.validator.consensus` key defines whether the validating peer will run with the `noops` consensus plugin or the `obcpbft` one. (Notice that this should eventually be changed to either `noops` or `custom`. In case of `custom`, the validating peer will run with the consensus plugin defined in `consensus/config.yaml`.)

The plugin author needs to edit the function's body so that it routes to the right constructor for their package. For example, for `obcpbft` we point to the `obcpft.GetPlugin` constructor.

This function is called by `helper.NewConsensusHandler` when setting the `consenter` field of the returned message handler. The input argument `cpi` is the output of the `helper.NewHelper` constructor and implements the `consensus.CPI` interface.

### 3.4.11 `helper` package

#### 3.4.11.1 High-level overview

A validating peer establishes a message handler (`helper.ConsensusHandler`) for every connected peer, via the `helper.NewConsesusHandler` function (a handler factory). Every incoming message is inspected on its type (`helper.HandleMessage`); if it's a message for which consensus needs to be reached, it's passed on to the peer's consenter object (`consensus.Consenter`). Otherwise it's passed on to the next message handler in the stack.

#### 3.4.11.2 helper.ConsensusHandler

Definition:

```
type ConsensusHandler struct {
	chatStream  peer.ChatStream
	consenter   consensus.Consenter
	coordinator peer.MessageHandlerCoordinator
	done        chan struct{}
	peerHandler peer.MessageHandler
}
```

Within the context of consensus, we focus only on the `coordinator` and `consenter` fields. The `coordinator`, as the name implies, is used to coordinate between the peer's message handlers. This is, for instance, the object that is accessed when the peer wishes to `Broadcast`. The `consenter` receives the messages for which consensus needs to be reached and processes them.

Notice that `fabric/peer/peer.go` defines the `peer.MessageHandler` (interface), and `peer.MessageHandlerCoordinator` (interface) types.

#### 3.4.11.3 helper.NewConsensusHandler

Signature:

```
func NewConsensusHandler(coord peer.MessageHandlerCoordinator, stream peer.ChatStream, initiatedStream bool, next peer.MessageHandler) (peer.MessageHandler, error)
```

Creates a `helper.ConsensusHandler` object. Sets the same `coordinator` for every message handler. Also sets the `consenter` equal to: `controller.NewConsenter(NewHelper(coord))`

### 3.4.11.4 helper.Helper

Definition:

```
type Helper struct {
	coordinator peer.MessageHandlerCoordinator
}
```

Contains the reference to the validating peer's `coordinator`. Is the object that implements the `consensus.CPI` interface for the peer.

#### 3.4.11.5 helper.NewHelper

Signature:

```
func NewHelper(mhc peer.MessageHandlerCoordinator) consensus.CPI
```

Returns a `helper.Helper` object whose `coordinator` is set to the input argument `mhc` (the `coordinator` field of the `helper.ConsensusHandler` message handler). This object implements the `consensus.CPI` interface, thus allowing the plugin to interact with the stack.


#### 3.4.11.6 helper.HandleMessage

Recall that the `helper.ConsesusHandler` object returned by `helper.NewConsensusHandler` implements the `peer.MessageHandler` interface:

```
type MessageHandler interface {
	RemoteLedger
	HandleMessage(msg *pb.Message) error
	SendMessage(msg *pb.Message) error
	To() (pb.PeerEndpoint, error)
	Stop() error
}
```

Within the context of consensus, we focus only on the `HandleMessage` method. Signature:

```
func (handler *ConsensusHandler) HandleMessage(msg *pb.Message) error
```

The function inspects the `Type` of the incoming `Message`. There are four cases:

  1. Equal to `pb.Message_CONSENSUS`: passed to the handler's `consenter.RecvMsg` function.
  2. Equal to `pb.Message_CHAIN_TRANSACTION` (i.e. an external deployment request): a response message is sent to the user first, then the message is passed to the `consenter.RecvMsg` function.
  3. Equal to `pb.Message_CHAIN_QUERY` (i.e. a query): passed to the `helper.doChainQuery` method so as to get executed locally.
  4. Otherwise: passed to the `HandleMessage` method of the next handler down the stack.


### 3.5 Events
The event framework provides the ability to generate and consume predefined and custom events. There are 3 basic components:
  - Event stream
  - Event adapters
  - Event structures

#### 3.5.1 Event Stream
An event stream is a gRPC channel capable of sending and receiving events. Each consumer establishes an event stream to the event framework and expresses the events that it is interested in. the event producer only sends appropriate events to the consumers who have connected to the producer over the event stream.

The event stream initializes the buffer and timeout parameters. The buffer holds the number of events waiting for delivery, and the timeout has 3 options when the buffer is full:

- If timeout is less than 0, drop the newly arriving events
- If timeout is 0, block on the event until the buffer becomes available
- If timeout is greater than 0, wait for the specified timeout and drop the event if the buffer remains full after the timeout


#### 3.5.1.1 Event Producer
The event producer exposes a function to send an event, `Send(e *pb.Event)`, where `Event` is either a pre-defined `Block` or a `Generic` event. More events will be defined in the future to include other elements of the fabric.

```
message Generic {
    string eventType = 1;
    bytes payload = 2;
}
```

The `eventType` and `payload` are freely defined by the event producer. For example, JSON data may be used in the `payload`. The `Generic` event may also be emitted by the chaincode or plugins to communicate with consumers.

#### 3.5.1.2 Event Consumer
The event consumer enables external applications to listen to events. Each event consumer registers an event adapter with the event stream. The consumer framework can be viewed as a bridge between the event stream and the adapter. A typical use of the event consumer framework is:

```
adapter = <adapter supplied by the client application to register and receive events>
consumerClient = NewEventsClient(<event consumer address>, adapter)
consumerClient.Start()
...
...
consumerClient.Stop()
```

#### 3.5.2 Event Adapters
The event adapter encapsulates three facets of event stream interaction:
  - an interface that returns the list of all events of interest
  - an interface called by the event consumer framework on receipt of an event
  - an interface called by the event consumer framework when the event bus terminates

The reference implementation provides Golang specific language binding.
```
      EventAdapter interface {
         GetInterestedEvents() ([]*ehpb.Interest, error)
         Recv(msg *ehpb.Event) (bool,error)
         Disconnected(err error)
      }
```
Using gRPC as the event bus protocol allows the event consumer framework to be ported to different language bindings without affecting the event producer framework.

#### 3.5.3 Event Structure

This section details the message structures of the event system. Messages are described directly in Golang for simplicity.

The core message used for communication between the event consumer and producer is the Event.
```
    message Event {
        oneof Event {
            //consumer events
            Register register = 1;

            //producer events
            Block block = 2;
            Generic generic = 3;
       }
    }
```
Per the above definition, an event has to be one of `Register`, `Block` or `Generic`.

As mentioned in the previous sections, a consumer creates an event bus by establishing a connection with the producer and sending a `Register` event. The `Register` event is essentially an array of `Interest` messages declaring the events of interest to the consumer.
```
    message Interest {
        enum ResponseType {
            //don't send events (used to cancel interest)
            DONTSEND = 0;
            //send protobuf objects
            PROTOBUF = 1;
            //marshall into JSON structure
            JSON = 2;
        }
        string eventType = 1;
        ResponseType responseType = 2;
    }
```
Events can be sent directly as protobuf structures or can be sent as JSON structures by specifying the `responseType` appropriately.

Currently, the producer framework can generate a `Block` or a `Generic` event. A `Block` is a message used for encapsulating properties of a block in the blockchain.


## 4. Security

This section discusses the setting depicted in the figure below.
In particular, the system consists of the following entities:
membership management infrastructure, i.e., a set of entities that are
responsible for identifying an individual user (using any form of identification
considered in the system, e.g., credit cards, id-cards), open an account for
that user to be able to register, and issue the necessary credentials to
successfully create transactions and deploy or invoke chaincode successfully
through the fabric.
![figure-architecture](./images/sec-sec-arch.png)
 * Peers, that are classified as validating peers, and non-validating peers.
   Validating peers (also known as validators) order and process (check validity, execute,
   and add to the blockchain) user-messages (transactions) submitted to the network.
   Non validating peers (also known as peers) receive user transactions on behalf of users,
   and after some fundamental validity checks, they forward the transactions to their
   neighboring validating peers. Peers maintain an up-to-date copy of the blockchain,
   but in contradiction to validators, they do not execute transactions
   (a process also known as *transaction validation*).
 * End users of the system, that have registered to our membership service administration,
   after having demonstrated ownership of what is considered *identity* in the system,
   and have obtained credentials to install the client-software and submit transactions
   to the system.
 * Client-software, the software that needs to be installed at the client side for the
   latter to be able to complete his registration to our membership service and submit
   transactions to the system.
 * Online wallets, entities that are trusted by a user to maintain that user's credentials,
   and submit transactions solely upon user request to the network. Online wallets come
   with their own software at the client-side, that is usually light-weight, as the
   client only needs to authenticate himself and his requests to the wallet.
   While it can be the case that peers can play the role of *online wallet* for a set of
   users, in the following sessions the security of online wallets is detailed separately.

Users who wish to make use of the fabric, open an account at the membership management
administration, by proving ownership of identity as discussed in previous sections, new chaincodes
are announced to the blockchain network by the chaincode creator (developer) through the means
of a deployment transaction that the client-software would construct on behalf of the developer.
Such transaction is first received by a peer or validator, and afterwards circulated
in the entire network of validators, this transaction is executed and finds its place to
the blockchain network. Users can also invoke a function of an already deployed chain-code
through an invocation transaction.

The next section provides a summary of the business goals of the system that drive the security requirements. We then overview the security components and their operation and show how this design fulfills the security requirements.  

### 4.1 Business security requirements
This section presents business security requirements that are relevant to the context of the fabric.
**Incorporation of identity and role management.**

In order to adequately support real business applications it is necessary to progress beyond ensuring cryptographic continuity. A workable B2B system must consequently move towards addressing proven/demonstrated identities or other attributes relevant to conducting business. Business transactions and consumer interactions with financial institutions need to be unambiguously mapped to account holders. Business contracts typically require demonstrable affiliation with specific institutions and/or possession of other specific properties of transacting parties. Accountability and non-frameability are two reasons that identity management is a critical component of such systems.

Accountability means that users of the system, individuals, or corporations, who misbehave can be traced back and be set accountable for their actions. In many cases, members of a B2B system are required to use their identities (in some form) to participate in the system, in a way such that accountability is guaranteed. Accountability and non-frameability are both essential security requirements in B2B systems and they are closely related. That is, a B2B system should guarantee that an honest user of such system cannot be framed to be accused as responsible for transactions originated by other users.

In addition a B2B system should be renewable and flexible in order to accommodate changes of participants’s roles and/or affiliations.

**Transactional privacy.**

In B2B relationships there is a strong need for transactional privacy, i.e., allowing the end-user of a system to control the degree to which it interacts and shares information with its environment. For example, a corporation doing business through a transactional B2B system requires that its transactions are not visible to other corporations or industrial partners that are not authorized to share classified information with.


Transactional privacy in the fabric is offered by the mechanisms to achieve two properties with respect to non authorized users:

* Transaction anonymity, where the owner of a transaction is hidden among the so called *anonymity set*, which in the fabric, is the set of users.

* Transaction unlinkability, where two or more transactions of the same user should not be linked as such.

Clearly depending on the context, non-authorized users can be anyone outside the system, or a subset of users.

Transactional privacy is strongly associated to the confidentiality of the content of a contractual agreement between two or more members of a B2B system, as well as to the anonymity and unlinkability of any authentication mechanism that should be in place within transactions.

**Reconciling transactional privacy with identity management.**

As described later in this document, the approach taken here to reconcile identity management with user privacy and to enable competitive institutions to transact effectively on a common blockchain (for both intra- and inter-institutional transactions) is as follows:

1. add certificates to transactions to implement a “permissioned” blockchain

2. utilize a two-level system:

   1. (relatively) static enrollment certificates (ECerts), acquired via registration with an enrollment certificate authority (CA).

   2. transaction certificates (TCerts) that faithfully but pseudonymously represent enrolled users, acquired via a transaction CA.

3. offer mechanisms to conceal the content of transactions to unauthorized members of the system.

**Audit support.** Commercial systems are occasionally subjected to audits. Auditors in such cases should be given the means to check a certain transaction, or a certain group of transactions, the activity of a particular user of the system, or the operation of the system itself. Thus, such capabilities should be offered by any system featuring transactions containing contractual agreements between business partners.

### 4.2 User Privacy through Membership Services

Membership Services consists of an infrastructure of several entities that together manage the identity and privacy of users on the network. These services validate user’s identity, register the user in the system, and provide all the credentials needed for him/her to be an active and compliant participant able to create and/or invoke transactions. A Public Key Infrastructure (PKI) is a framework based on public key cryptography that ensures not only the secure exchange of data over public networks but also affirms the identity of the other party. A PKI manages the generation, distribution and revocation of keys and digital certificates. Digital certificates are used to establish user credentials and to sign messages. Signing messages with a certificate ensures that the message has not been altered. Typically a PKI has a Certificate Authority (CA), a Registration Authority (RA), a certificate database, and a certificate storage. The RA is a trusted party that authenticates users and vets the legitimacy of data, certificates or other evidence submitted to support the user’s request for one or more certificates that reflect that user’s identity or other properties. A CA, upon advice from an RA, issues digital certificates for specific uses and is certified directly or hierarchically by a root CA. Alternatively, the user-facing communications and due diligence responsibilities of the RA can be subsumed as part of the CA. Membership Services is composed of the entities shown in the following figure. Introduction of such full PKI reinforces the strength of this system for B2B (over, e.g. Bitcoin).

![Figure 1](./images/sec-memserv-components.png)

*Root Certificate Authority (Root CA):* entity that represents the trust anchor for the PKI scheme. Digital certificates verification follows a chain of trust. The Root CA is the top-most CA in the PKI hierarchy.

*Registration Authority (RA):* a trusted entity that can ascertain the validity and identity of users who want to participate in the permissioned blockchain. It is responsible for out-of-band communication with the user to validate his/her identity and role.  It creates registration credentials needed for enrollment and information on root of trust.

*Enrollment Certificate Authority (ECA):*  responsible for issuing Enrollment Certificates (ECerts) after validating the registration credentials provided by the user.

*Transaction Certificate Authority (TCA):* responsible for issuing Transaction Certificates (TCerts) after validating the enrollment credentials provided by the user.  

*TLS Certificate Authority (TLS-CA):* responsible for issuing TLS certificates and credentials that allow the user to make use of its network. It validates the credential(s) or evidence provided by the user that justifies issuance of a TLS certificate that includes specific information pertaining to the user.

In this specification, membership services is expressed through the following associated certificates issued by the PKI:

*Enrollment Certificates (ECerts)*
ECerts are long-term certificates. They are issued for all roles, i.e. users, non-validating peers, and validating peers. In the case of users, who submit transactions for candidate incorporation into the blockchain and who also own TCerts (discussed below), there are two possible structure and usage models for ECerts:

 * Model A:  ECerts contain the identity/enrollmentID of their owner and can be used to offer only nominal entity-authentication for TCert requests and/or within transactions. They contain the public part of two key pairs – a signature key-pair and an encryption/key agreement key-pair. ECerts are accessible to everyone.

 * Model B: ECerts contain the identity/enrollmentID of their owner and can be used to offer only nominal entity-authentication for TCert requests. They contain the public part of a signature key-pair, i.e., a signature verification public key. ECerts are preferably accessible to only TCA and auditors, as relying parties. They are invisible to transactions, and thus (unlike TCerts) their signature key pairs do not play a non-repudiation role at that level.

*Transaction Certificates (TCerts)*
TCerts are short-term certificates for each transaction. They are issued by the TCA upon authenticated user-request. They securely authorize a transaction and may be configured to not reveal the identities of who is involved in the transaction or to selectively reveal such identity/enrollmentID information. They include the public part of a signature key-pair, and may be configured to also include the public part of a key agreement key pair. They are issued only to users. They are uniquely associated to the owner – they may be configured so that this association is known only by the TCA (and to authorized auditors). TCerts may be configured to not carry information of the identity of the user. They enable the user not only to anonymously participate in the system but also prevent linkability of transactions.

However, auditability and accountability requirements assume that the TCA is able to retrieve TCerts of a given identity, or retrieve the owner of a specific TCert. For details on how TCerts are used in deployment and invocation transactions see Section 4.3, Transaction Security offerings at the infrastructure level.  

TCerts can accommodate encryption or key agreement public keys (as well as digital signature verification public keys).
If TCerts are thus equipped, then enrollment certificates need not also contain encryption or key agreement public keys.

Such a key agreement public key, Key_Agreement_TCertPub_Key, can be generated by the transaction certificate authority (TCA) using a method that is the same as that used to generate the Signature_Verification_TCertPub_Key, but using an index value of TCertIndex + 1 rather than TCertIndex, where TCertIndex is hidden within the TCert by the TCA for recovery by the TCert owner.

The structure of a Transaction Certificate (TCert) is as follows:
* TCertID – transaction certificate ID (preferably generated by TCA randomly in order to avoid unintended linkability via the Hidden Enrollment ID field).
* Hidden Enrollment ID: AES_Encrypt<sub>K</sub>(enrollmentID), where key K = [HMAC(Pre-K, TCertID)]<sub>256-bit truncation</sub> and where three distinct key distribution scenarios for Pre-K are defined below as (a), (b) and (c).
* Hidden Private Keys Extraction: AES_Encrypt<sub>TCertOwner_EncryptKey</sub>(TCertIndex || known padding/parity check vector) where || denotes concatenation, and where each batch has a unique (per batch) time-stamp/random offset that is added to a counter (initialized at 1 in this implementation) in order to generate TCertIndex. The counter can be incremented by 2 each time in order to accommodate generation by the TCA of the public keys and recovery by the TCert owner of the private keys of both types, i.e., signature key pairs and key agreement key pairs.
* Sign Verification Public Key – TCert signature verification public key.
* Key Agreement Public Key – TCert key agreement public key.
* Validity period – the time window during which the transaction certificate can be used for the outer/external signature of a transaction.

There are at least three useful ways to consider configuring the key distribution scenario for the Hidden Enrollment ID field:
*(a)* Pre-K is distributed during enrollment to user clients, peers and auditors, and is available to the TCA and authorized auditors. It may, for example, be derived from K<sub>chain</sub> (described subsequently in this specification) or be independent of key(s) used for chaincode confidentiality.

*(b)* Pre-K is available to validators, the TCA and authorized auditors. K is made available by a validator to a user (under TLS) in response to a successful query transaction. The query transaction can have the same format as the invocation transaction. Corresponding to Example 1 below, the querying user would learn the enrollmentID of the user who created the Deployment Transaction if the querying user owns one of the TCerts in the ACL of the Deployment Transaction. Corresponding to Example 2 below, the querying user would learn the enrollmentID of the user who created the Deployment Transaction if the enrollmentID of the TCert used to query matches one of the affiliations/roles in the Access Control field of the Deployment Transaction.

*Example 1:*

![Example 1](./images/sec-example-1.png)

*Example 2:*

![Example 2](./images/sec-example-2.png)

*(c)* Pre-K is available to the TCA and authorized auditors. The TCert-specific K can be distributed the TCert owner (under TLS) along with the TCert, for each TCert in the batch. This enables targeted release by the TCert owner of K (and thus trusted notification of the TCert owner’s enrollmentID). Such targeted release can use key agreement public keys of the intended recipients and/or PK<sub>chain</sub> where SK<sub>chain</sub> is available to validators as described subsequently in this specification. Such targeted release to other contract participants can be incorporated into a transaction or done out-of-band.

If the TCerts are used in conjunction with ECert Model A above, then using (c) where K is not distributed to the TCert owner may suffice.
If the TCerts are used in conjunction with ECert Model A above, then the Key Agreement Public Key field of the TCert may not be necessary.

The Transaction Certificate Authority (TCA) returns TCerts in batches, each batch contains the KeyDF_Key (Key-Derivation-Function Key) which is not included within every TCert but delivered to the client with the batch of TCerts (using TLS). The KeyDF_Key allows the TCert owner to derive TCertOwner_EncryptKey which in turn enables recovery of TCertIndex from AES_Encrypt<sub>TCertOwner_EncryptKey</sub>(TCertIndex || known padding/parity check vector).

*TLS-Certificates (TLS-Certs)*
TLS-Certs are certificates used for system/component-to-system/component communications. They carry the identity of their owner and are used for network level security.

This implementation of membership services provides the following basic functionality: there is no expiration/revocation of ECerts; expiration of TCerts is provided via the validity period time window; there is no revocation of TCerts. The ECA, TCA, and TLS CA certificates are self-signed, where the TLS CA is provisioned as a trust anchor.

#### 4.2.1 User/Client Enrollment Process

The next figure has a high-level description of the user enrollment process. It has an offline and an online phase.

![Registration](./images/sec-registration-high-level.png)

*Offline Process:* in Step 1, each user/non-validating peer/validating peer has to present strong identification credentials (proof of ID) to a Registration Authority (RA) offline. This has to be done out-of-band to provide the evidence needed by the RA to create (and store) an account for the user. In Step 2, the RA returns the associated username/password and trust anchor (TLS-CA Cert in this implementation) to the user. If the user has access to a local client then this is one way the client can be securely provisioned with the TLS-CA certificate as trust anchor.

*Online Phase:* In Step 3, the user connects to the client to request to be enrolled in the system. The user sends his username and password to the client. On behalf of the user, the client sends the request to the PKI framework, Step 4, and receives a package, Step 5, containing several certificates, some of which should correspond to private/secret keys held by the client. Once the client verifies that the all the crypto material in the package is correct/valid, it stores the certificates in local storage and notifies the user. At this point the user enrollment has been completed.

![Figure 4](./images/sec-registration-detailed.png)

Figure 4 shows a detailed description of the enrollment process. The PKI framework has the following entities – RA, ECA, TCA and TLS-CA. After Step 1, the RA calls the function “AddEntry” to enter the (username/password) in its database. At this point the user has been formally registered into the system database. The client needs the TLS-CA certificate (as trust anchor) to verify that the TLS handshake is set up appropriately with the server. In Step 4, the client sends the registration request to the ECA along with its enrollment public key and additional identity information such as username and password (under the TLS record layer protocol). The ECA verifies that such user really exists in the database. Once it establishes this assurance the user has the right to submit his/her enrollment public key and the ECA will certify it. This enrollment information is of a one-time use. The ECA updates the database marking that this registration request information (username/password) cannot be used again. The ECA constructs, signs and sends back to the client an enrollment certificate (ECert) that contains the user’s enrollment public key (Step 5). It also sends the ECA Certificate (ECA-Cert) needed in future steps (client will need to prove to the TCA that his/her ECert was created by the proper ECA). (Although the ECA-Cert is self-signed in the initial implementation, the TCA and TLS-CA and ECA are co-located.) The client verifies, in Step 6, that the public key inside the ECert is the one originally submitted by the client (i.e. that the ECA is not cheating). It also verifies that all the expected information within the ECert is present and properly formed.

Similarly, In Step 7, the client sends a registration request to the TLS-CA along with its public key and identity information. The TLS-CA verifies that such user is in the database. The TLS-CA generates, and signs a TLS-Cert that contains the user’s TLS public key (Step 8). TLS-CA sends the TLS-Cert and its certificate (TLS-CA Cert). Step 9 is analogous to Step 6, the client verifies that the public key inside the TLS Cert is the one originally submitted by the client and that the information in the TLS Cert is complete and properly formed. In Step 10, the client saves all certificates in local storage for both certificates. At this point the user enrollment has been completed.

In this implementation the enrollment process for validators is the same as that for peers. However, it is possible that a different implementation would have validators enroll directly through an on-line process.

![Figure 5](./images/sec-request-tcerts-deployment.png)
![Figure 6](./images/sec-request-tcerts-invocation.png)

*Client:* Request for TCerts batch needs to include (in addition to count), ECert and signature of request using ECert private key (where Ecert private key is pulled from Local Storage).

*TCA generates TCerts for batch:* Generates key derivation function key, KeyDF_Key, as HMAC(TCA_KDF_Key, EnrollPub_Key). Generates each TCert public key (using TCertPub_Key = EnrollPub_Key + ExpansionValue G, where 384-bit ExpansionValue = HMAC(Expansion_Key, TCertIndex) and 384-bit Expansion_Key = HMAC(KeyDF_Key, “2”)). Generates each AES_Encrypt<sub>TCertOwner_EncryptKey</sub>(TCertIndex || known padding/parity check vector), where || denotes concatenation and where TCertOwner_EncryptKey is derived as [HMAC(KeyDF_Key, “1”)]<sub>256-bit truncation</sub>.

*Client:* Deriving TCert private key from a TCert in order to be able to deploy or invoke or query: KeyDF_Key and ECert private key need to be pulled from Local Storage. KeyDF_Key is used to derive TCertOwner_EncryptKey as [HMAC(KeyDF_Key, “1”)]<sub>256-bit truncation</sub>; then TCertOwner_EncryptKey is used to decrypt the TCert field AES_Encrypt<sub>TCertOwner_EncryptKey</sub>(TCertIndex || known padding/parity check vector); then TCertIndex is used to derive TCert private key: TCertPriv_Key = (EnrollPriv_Key + ExpansionValue) modulo n, where 384-bit ExpansionValue = HMAC(Expansion_Key, TCertIndex) and 384-bit Expansion_Key = HMAC(KeyDF_Key, “2”).

#### 4.2.2 Expiration and revocation of certificates

It is practical to support expiration of transaction certificates. The time window during which a transaction certificate can be used is expressed by a ‘validity period’ field. The challenge regarding support of expiration lies in the distributed nature of the system. That is, all validating entities must share the same information; i.e. be consistent with respect to the expiration of the validity period associated with the transactions to be executed and validated. To guarantee that the expiration of validity periods is done in a consistent manner across all validators, the concept of validity period identifier is introduced. This identifier acts as a logical clock enabling the system to uniquely identify a validity period. At genesis time the “current validity period” of the chain gets initialized by the TCA. It is essential that this validity period identifier is given monotonically increasing values over time, such that it imposes a total order among validity periods.

A special type of transactions, system transactions, and the validity period identified are used together to announce the expiration of a validity period to the Blockchain. System transactions refer to contracts that have been defined in the genesis block and are part of the infrastructure. The validity period identified is updated periodically by the TCA invoking a system chaincode. Note that only the TCA should be allowed to update the validity period. The TCA sets the validity period for each transaction certificate by setting the appropriate integer values in the following two fields that define a range: ‘not-before’ and ‘not-after’ fields.

TCert Expiration:
At the time of processing a TCert, validators read from the state table associated with the ledger the value of ‘current validity period’ to check if the outer certificate associated with the transaction being evaluated is currently valid. That is, the current value in the state table has to be within the range defined by TCert sub-fields ‘not-before’ and ‘not-after’. If this is the case, the validator continues processing the transaction. In the case that the current value is not within range, the TCert has expired or is not yet valid and the validator should stop processing the transaction.

ECert Expiration:
Enrollment certificates have different validity period length(s) than those in transaction certificates.

Revocation is supported in the form of Certificate Revocation Lists (CRLs). CRLs identify revoked certificates. Changes to the CRLs, incremental differences, are announced through the Blockchain.

### 4.3 Transaction security offerings at the infrastructure level

Transactions in the fabric are user-messages submitted to be included
in the ledger. As discussed in previous sections, these messages have a
specific structure, and enable users to deploy new chaincodes, invoke existing
chaincodes, or query the state of existing chaincodes.
Therefore, the way transactions are formed, announced and processed plays
an important role to the privacy and security offerings of the entire system.

On one hand our membership service provides the means to authenticate transactions as
having originated by valid users of the system, to disassociate transactions with user identities,
but while efficiently tracing the transactions a particular individual under certain conditions
(law enforcement, auditing). In other words, membership services offer to transactions authentication
mechanisms that marry user-privacy with accountability and non-repudiation.

On the other hand, membership services alone cannot offer full privacy of user-activities within
the fabric. First of all, for privacy provisions offered by the fabric to be complete,
privacy-preserving authentication mechanisms need to be accompanied by transaction confidentiality.
This becomes clear if one considers that the content of a chaincode, may leak information on who may have
created it, and thus break the privacy of that chaincode's creator. The first subsection
discusses transaction confidentiality.

<!-- @Binh, @Frank: PLEASE REVIEW THIS PARAGRAPH -->
<!-- Edited by joshhus ... April 6, 2016 -->
Enforcing access control for the invocation of chaincode is an important security requirement.
<<<<<<< HEAD
The fabric exposes to the application (e.g., chaincode creator) the means for the application 
to perform its own invocation access control, while leveraging the fabric's membership services.
=======
The Hyperledger fabric exposes to the application (e.g., chaincode creator) the means for the application
to perform its own invocation access control, while leveraging the Hyperledger fabric membership services.
>>>>>>> ecae494c
Section 4.4 elaborates on this.

<!--Enforcing access control on the invocation of chaincodes is another requirement associated
to the security of chaincodes. Though for this one can leverage authentication mechanisms
of membership services, one would need to design invocation ACLs and perform their
validation in a way that non-authorized parties cannot link multiple invocations of
the same chaincode by the same user. Subection 5.2.2 elaborates on this.-->

Replay attacks is another crucial aspect of the security of the chaincode,
as a malicious user may copy a transaction that was added to the Blockchain
in the past, and replay it in the network to distort its operation.
This is the topic of Section 4.3.3.

The rest of this Section presents an overview of how security mechanisms in the
infrastructure are incorporated in the transactions' lifecycle,
and details each security mechanism separately.


#### 4.3.1 Security Lifecycle of Transactions
<<<<<<< HEAD
Transactions are created on the client side. The client can be either plain 
client, or a more specialized application, i.e., piece of
=======
Transactions are created on the client side. The client can be either plain
Hyperledger fabric client, or a more specialized application, i.e., piece of
>>>>>>> ecae494c
software that handles (server) or invokes (client) specific chaincodes
through the blockchain. Such applications are built on top of the 
platform (client) and are detailed in Section 4.4.

Developers of new chaincodes create a new deploy transaction by passing to
the fabric infrastructure:
* the confidentiality/security version or type they want the transaction to conform with,
* the set of users who wish to be given access to parts of the chaincode and
  a proper representation of their (read) access rights <!-- (read-access code/state/activity, invocation-access) -->
* the chaincode specification,
* code metadata, containing information that should be passed to the chaincode
  at the time of its execution
  (e.g., configuration parameters), and
* transaction metadata, that is attached to the transaction structure,
  and is only used by the application that deployed the chaincode.

Invoke and query transactions corresponding to chaincodes with confidentiality
restrictions are created using a similar approach. The transactor provides the
identifier of the chaincode to be executed, the name of the function to be
invoked and its arguments. Optionally, the invoker can pass to the
transaction creation function, code invocation metadata, that will be provided
to the chaincode at the time of its execution. Transaction metadata is another
field that the application of the invoker or the invoker himself can leverage
for their own purposes.

Finally transactions at the client side, are signed by a certificate of their
creator and released to the network of validators.
Validators receive the confidential transactions, and pass them through the following phases:
* *pre-validation* phase, where validators validate the transaction certificate against the accepted root certificate authority,
  verify transaction certificate signature included in the transaction (statically), and check whether the transaction is a replay (see, later section for details on replay attack protection).
* *consensus* phase, where the validators add this transaction to the total order of transactions (ultimately included in the ledger)
* *pre-execution* phase, where validators verify the validity of the transaction / enrollment certificate against the current validity period,
  decrypt the transaction (if the transaction is encrypted), and check that the transaction's plaintext is correctly formed(e.g., invocation access control is respected, included TCerts are correctly formed);
  mini replay-attack check is also performed here within the transactions of the currently processed block.
* *execution* phase, where the (decrypted) chaincode is passed to a container, along with the associated code metadata, and is executed
* *commit* phase, where (encrypted) updates of that chaincodes state is committed to the ledger with the transaction itself.


#### 4.3.2 Transaction confidentiality

Transaction confidentiality requires that under the request of the developer, the plain-text
of a chaincode, i.e., code, description, is not accessible or inferable (assuming a computational
attacker) by any unauthorized entities(i.e., user or peer not authorized by the developer).
For the latter, it is important that for chaincodes with confidentiality requirements the
content of both *deploy* and *invoke* transactions remains concealed. In the same spirit,
non-authorized parties, should not be able to associate invocations (invoke transactions) of a
chaincode to the chaincode itself (deploy transaction) or these invocations to each other.

Additional requirements for any candidate solution is that it respects and supports the privacy
and security provisions of the underlying membership service. In addition, it should not prevent
the enforcement of any invocation access control of the chain-code functions in the fabric, or
the implementation of enforcement of access-control mechanisms on the application (See Subsection 4.4).

In the following is provided the specification of transaction confidentiality
mechanisms at the granularity of users. The last subsection provides some guidelines
on how to extend this functionality at the level of validators.
Information on the features supported in current release and its security
provisions, you can find in Section 4.7.

The goal is to achieve a design that will allow for granting or restricting
access to an entity to any subset of the following parts of a chain-code:
1. chaincode content<!--& roles of users in that chaincode-->, i.e., complete (source) code of the
   chaincode,
2. chaincode function headers, <!--access control lists, -->i.e., the prototypes of the functions included
   in a chaincode, <!--and their respective list of (anonymous) identifiers of users who should be
   able to invoke each function-->
3. chaincode [invocations &] state, i.e., successive updates to the state of a specific chaincode,
   when one or more functions of its are invoked
4. all the above

<<<<<<< HEAD
Notice, that this design offers the application the capability to leverage the fabric's 
=======
Notice, that this design offers the application the capability to leverage the Hyperledger fabric
>>>>>>> ecae494c
membership service infrastructure and its public key infrastructure to build their own access
control policies and enforcement mechanisms.

##### 4.3.2.1 Confidentiality against users

To support fine-grained confidentiality control, i.e., restrict read-access to the
plain-text of a chaincode to a subset of users that the chaincode creator
defines, a chain is bound to a single long-term encryption key-pair
(PK<sub>chain</sub>, SK<sub>chain</sub>).
Though initially this key-pair is to be stored and maintained by each chain's
PKI, in later releases, however, this restriction will be moved away,
as chains (and the associated key-pairs) can be triggered through the Blockchain
by any user with *special* (admin) privileges (See, Section 4.3.2.2).

**Setup**. At enrollment phase, users obtain (as before) an enrollment certificate,
denoted by Cert<sub>u<sub>i</sub></sub> for user u<sub>i</sub>, while each
validator v<sub>j</sub> obtain its enrollment certificate denoted by
Cert<sub>v<sub>j</sub></sub>. Enrollment would grant users and validators the
following credentials:

1. Users:

   a. claim and grant themselves signing key-pair (spk<sub>u</sub>, ssk<sub>u</sub>),

   b. claim and grant themselves encryption key-pair (epk<sub>u</sub>, esk<sub>u</sub>),

   c. obtain the encryption (public) key of the chain PK<sub>chain</sub>

2. Validators:

   a. claim and grant themselves signing key-pair (spk<sub>v</sub>, ssk<sub>v</sub>),

   b. claim and grant themselves an encryption key-pair (epk<sub>v</sub>, esk<sub>v</sub>),

   c. obtain the decryption (secret) key of the chain SK<sub>chain</sub>

Thus, enrollment certificates contain the public part of two key-pairs:
* one signature key-pair [denoted by (spk<sub>v<sub>j</sub></sub>,ssk<sub>v<sub>j</sub></sub>)
  for validators and by (spk<sub>u<sub>i</sub></sub>, ssk<sub>u<sub>i</sub></sub>) for users], and
* an encryption key-pair [denoted by (epk<sub>v<sub>j</sub></sub>,esk<sub>v<sub>j</sub></sub>)
  for validators and (epk<sub>u<sub>i</sub></sub>, esk<sub>u<sub>i</sub></sub>) for users]

Chain, validator and user enrollment public keys are accessible to everyone.

In addition to enrollment certificates, users who wish to anonymously
participate in transactions issue transaction certificates. For simplicity
transaction certificates of a user u<sub>i</sub> are denoted by
TCert<sub>u<sub>i</sub></sub>. Transaction certificates include the public part
of a signature key-pair denoted by  
(tpk<sub>u<sub>i</sub></sub>,tsk<sub>u<sub>i</sub></sub>).

The following section provides a high level description of how transaction
format accommodates read-access restrictions at the granularity of users.

**Structure of deploy transaction.**
The following figure depicts the structure of a typical deploy
transaction with confidentiality enabled.

![FirstRelease-deploy](./images/sec-usrconf-deploy.png)

One can notice that a deployment transaction consists of several sections:
* Section *general-info*: contains the administration details of the
  transaction, i.e., which chain this transaction corresponds to (chained),
  the type of transaction (that is set to ''deplTrans''), the version number of
  confidentiality policy implemented, its creator identifier (expressed by means
  of transaction certificate TCert of enrollment certificate Cert), and a Nonce,
  that facilitates primarily replay-attack resistance techniques.
* Section *code-info*: contains information on the chain-code source code,
  and function headers. As shown in the figure below, there is a symmetric key
  used for the source-code of the chaincode (K<sub>C</sub>), and another
  symmetric key used for the function prototypes (K<sub>H</sub>). A signature of
  the creator of the chaincode is included on the plain-text code such that
  the latter cannot be detached from the transaction and replayed by another
  party.
* Section *chain-validators*: where appropriate key material is passed to the
  validators for the latter to be able to (i) decrypt the chain-code source
  (K<sub>C</sub>), (ii) decrypt the headers,  and
  (iii) encrypt the state when the chain-code has been
  invoked accordingly(K<sub>S</sub>). In particular, the chain-code creator
  generates an encryption key-pair for the chain-code it deploys
  (PK<sub>C</sub>, SK<sub>C</sub>). It then uses PK<sub>C</sub>
  to encrypt all the keys associated to the chain-code:
  <center> [(''code'',K<sub>C</sub>) ,(''headr'',K<sub>H</sub>),(''code-state'',K<sub>S</sub>), Sig<sub>TCert<sub>u<sub>c</sub></sub></sub>(\*)]<sub>PK<sub>c</sub></sub>, </center>
  and passes the secret key SK<sub>C</sub> to the validators using the
  chain-specific public key:
  <center>[(''chaincode'',SK<sub>C</sub>), Sig<sub>TCert<sub>u<sub>c</sub></sub></sub>(*)]<sub>PK<sub>chain</sub></sub>.</center>
* Section *contract-users*: where the public encryption keys of the contract users,
  i.e., users who are given read-access to parts of the chaincode, are used to encrypt
  the keys  associated to their access rights:

  1. SK<sub>c</sub> for the users to be able to read any message associated to
     that chain-code (invocation, state, etc),

  2. K<sub>C</sub> for the user to be able to read only the contract code,

  3. K<sub>H</sub> for the user to only be able to read the headers,

  4. K<sub>S</sub> for the user to be able to read the state associated to that contract.

  Finally users are given the contract's public key PK<sub>c</sub>,
  for them to be able to encrypt information related to that contract for the validators
  (or any in possession of SK<sub>c</sub>) to be able to read it. Transaction certificate
  of each contract user is appended to the transaction and follows that user's message.
  This is done for users to be able to easily search the blockchain
  for transactions they have been part of. Notice that the deployment transaction also
  appends a message to the creator u<sub>c</sub> of the chain-code, for the
  latter to be able to retrieve this transaction through parsing the ledger and without
  keeping any state locally.


The entire transaction is signed by a certificate of the chaincode creator, i.e., enrollment
or transaction certificate as decided by the latter.
Two noteworthy points:
* Messages that are included in a transaction in an encrypted format, i.e., code-functions, code-hdrs,
  are signed before they are encrypted using the same TCert the entire transaction is signed with, or
  even with a different TCert or the ECert of the user (if the transaction deployment should carry the identity
  of its owner. A binding to the underlying transaction carrier should be included in the signed message, e.g.,
  the hash of the TCert the transaction is signed, such that mix\&match attacks are not possible.
  Though we detail such attacks in Section 4.4, in these cases an attacker who sees a transaction should not be able
  to isolate the ciphertext corresponding to, e.g., code-info, and use it for another transaction of her own.
  Clearly, such an ability would disrupt the operation of the system, as a chaincode that was first created by user A,
  will now also belong to malicious user B (who is not even able to read it).
* To offer the ability to the users to cross-verify they are given access to the
  correct key, i.e., to the same key as the other contract users, transaction
  ciphertexts that are encrypted with a key K are accompanied by a commitment
  to K, while the opening of this commitment value is passed to all users who
  are entitled access to K in contract-users, and chain-validator sections.
  <!-- @adecaro: please REVIEW this! -->
  In this way, anyone who is entitled access to that key can verify that the key
  has been properly passed to it. This part is omitted in the figure above to
  avoid confusion.



**Structure of invoke transaction.**
A transaction invoking the chain-code triggering the execution of a function of the chain-code with
user-specified arguments is structured as depicted in the figure below.

![FirstRelease-deploy](./images/sec-usrconf-invoke.png)

Invocation transaction as in the case of deployment transaction consists of a
*general-info* section, a *code-info* section, a section for the *chain-validators*,
and one for the *contract users*, signed altogether with one of the invoker's
transaction certificates.

- General-info follows the same structure as the corresponding section of the
deployment transaction.
The only difference relates to the transaction type that is now set to ''InvocTx'',
and the chain-code identifier or name that is now encrypted under the
chain-specific encryption (public) key.

- Code-info exhibits the same structure as the one of the deployment transaction.
Code payload, as in the case of deployment transaction, consists of function
invocation details (the name of the function invoked, and associated arguments),
code-metadata provided by the application and the transaction's creator
(invoker's u) certificate, TCert<sub>u</sub>. Code payload is signed by the
transaction certificate TCert<sub>u</sub> of the invoker u, as in the case
of deploy transactions. As in the case of
deploy transactions, code-metadata, and tx-metadata, are fields that are
provided by the application and can be used (as described in Section 4.4),
for the latter to implement their own access control mechanisms and roles.

- Finally, contract-users and chain-validator sections provide the key the payload
is encrypted with, the invoker's key, and the chain encryption key respectively.
Upon receiving such transactions, the validators decrypt [code-name]<sub>PK<sub>chain</sub></sub> using the
chain-specific secret key SK<sub>chain</sub> and obtain the invoked chain-code identifier.
Given the latter, validators retrieve from their local storage the chaincode's
decryption key SK<sub>c</sub>, and use it to decrypt chain-validators' message,
that would equip them with the symmetric key K<sub>I</sub> the invocation
transaction's payload was encrypted with.
Given the latter, validators decrypt code-info, and execute the chain-code
function with the specified arguments,
and the code-metadata attached(See, Section 4.4 for more details on the use of
code-metadata). While the chain-code is executed, updates of the state of that
chain-code are possible.
These are encrypted using the state-specific key K<sub>s</sub> that was defined
during that chain-code's deployment. In particular, K<sub>s</sub> is used the
same way K<sub>iTx</sub> is used in the design of our current release
(See, Section 4.7).  

**Structure of query transaction.**
Query transactions have the same format as invoke transactions.
The only difference is that Query transactions do not affect the state
of the chaincode, and thus there is no need for the state to be retrieved
(decrypted) and/or updated (encrypted) after the execution of the chaincode
completes.

##### 4.3.2.2 Confidentiality against validators
This section deals with ways of how to support execution of certain transactions
under a different (or subset) sets of validators in the current chain. This
section inhibits IP restrictions and will be expanded in the following few weeks.


#### 4.3.3 Replay attack resistance
In replay attacks the attacker "replays" a message it "eavesdropped" on the network or ''saw'' on the Blockchain.
Replay attacks are a big problem here, as they can incur into the validating entities re-doing a computationally intensive
process (chaincode invocation) and/or affect the state of the corresponding chaincode, while it requires minimal or no
power from the attacker side.  To make matters worse, if a transaction was a payment transaction, replays could
potentially incur into the payment being performed more than once, without this being the original intention of the payer.
Existing systems resist replay attacks as follows:
* Record hashes of transactions in the system. This solution would require that validators maintain a log of the hash of
  each transaction that has ever been announced through the network, and compare a new transaction against their locally
  stored transaction record. Clearly such approach cannot scale for large networks, and could easily result into validators
  spending a lot of time to do the check of whether a transaction has been replayed, than executing the actual transaction.
* Leverage state that is maintained per user identity (Ethereum). Ethereum keeps some state, e.g., counter (initially set to 1)
  for each identity/pseudonym in the system. Users also maintain their own counter (initially set to 0) for each
  identity/pseudonym of theirs. Each time a user sends a transaction using an identity/pseudonym of his, he increases
  his local counter by one and adds the resulting value to the transaction. The transaction is subsequently signed by that
  user identity and released to the network. When picking up this transaction, validators check the counter value included
  within and compare it with the one they have stored locally; if the value is the same, they increase the local value of
  that identity's counter and accept the transaction. Otherwise, they reject the transaction as invalid or replay.  
  Although this would work well in cases where we have limited number of user identities/pseudonyms (e.g., not too large),
  it would ultimately not scale in a system where users use a different identifier (transaction certificate) per transaction,
  and thus have a number of user pseudonyms proportional to the number of transactions.

Other asset management systems, e.g., Bitcoin, though not directly dealing with replay attacks, they resist them. In systems
that manage (digital) assets, state is maintained on a per asset basis, i.e., validators only keep a record of who owns what.
Resistance to replay attacks come as a direct result from this, as replays of transactions would be immediately be
deemed as invalid by the protocol (since can only be shown to be derived from older owners of an asset/coin). While this would
be appropriate for asset management systems, this does not abide with the needs of a Blockchain systems with more generic
use than asset management.

<<<<<<< HEAD
In the fabric, replay attack protection uses a hybrid approach. 
=======
In the Hyperledger fabric, replay attack protection uses a hybrid approach.
>>>>>>> ecae494c
That is, users add in the transaction a nonce that is generated in a different manner
depending on whether the transaction is anonymous (followed and signed by a transaction certificate) or not
(followed and signed by a long term enrollment certificate). More specifically:

* Users submitting a transaction with their enrollment certificate should include in that
  transaction a nonce that is a function of the nonce they used in the previous transaction
  they issued with the same certificate (e.g., a counter function or a hash). The nonce included
  in the first transaction of each enrollment certificate can be either pre-fixed by the system
  (e.g., included in the genesis block) or chosen by the user. In the first case, the genesis block
  would need to include nonceall , i.e., a fixed number and the nonce used by user with identity
  IDA for his first enrollment certificate signed transaction would be
  <center>nonce<sub>round<sub>0</sub>IDA</sub> <- hash(IDA, nonce<sub>all</sub>),</center>
  where IDA appears in the enrollment certificate. From that point onward successive transactions of
  that user with enrollment certificate would include a nonce as follows
  <center>nonce<sub>round<sub>i</sub>IDA</sub> <- hash(nonce<sub>round<sub>{i-1}</sub>IDA</sub>),</center>
  that is the nonce of the ith transaction would be using the hash of the nonce used in the {i-1}th transaction of that certificate.
  Validators here continue to process a transaction they receive, as long as it satisfies the condition mentioned above.
  Upon successful validation of transaction's format, the validators update their database with that nonce.

  **Storage overhead**:

  1. on the user side: only the most recently used nonce,

  2. on validator side: O(n), where n is the number of users.
* Users submitting a transaction with a transaction certificate
  should include in the transaction a random nonce, that would guarantee that
  two transactions do not result into the same hash. Validators add the hash of
  this transaction in their local database if the transaction certificate used within
  it has not expired. To avoid storing large amounts of hashes, validity periods of transaction certificates
  are leveraged. In particular validators maintain an updated record of received
  transactions' hashes within the current or future validity period.

  **Storage overhead** (only makes sense for validators here):  O(m), where m is the approximate number of
  transactions within a validity period and corresponding validity period identifier (see below).

### 4.4 Access control features on the application

An application, is a piece of software that runs on top of a Blockchain client software, and,
performs a special task over the Blockchain, i.e., restaurant table reservation.
Application software have a version of
developer, enabling the latter to generate and manage a couple of chaincodes that are necessary for
the business this application serves, and a client-version that would allow the application's end-users
to make use of the application, by invoking these chain-codes.
The use of the Blockchain can be transparent to the application end-users or not.

This section describes how an application leveraging chaincodes can implement its own access control policies,
and guidelines on how our Membership services PKI can be leveraged for the same purpose.

The presentation is divided into enforcement of invocation access control,
and enforcement of read-access control by the application.


#### 4.4.1 Invocation access control
To allow the application to implement its own invocation access control at the
application layer securely, special support by the fabric must be provided.
In the following we elaborate on the tools exposed by the fabric to the
application for this purpose, and provide guidelines on how these should be used
by the application for the latter to enforce access control securely.


**Support from the infrastructure.**
For the chaincode creator, let it be, *u<sub>c</sub>*,
to be able to implement its own invocation access control at
the application layer securely, special support by the fabric must be provided.
More specifically fabric layer gives access to following capabilities:

1. The client-application can request the fabric to sign and verify any message with specific transaction certificates or enrollment certificate the client owns; this is expressed via the Certificate Handler interface

2. The client-application can request the fabric a unique *binding* to be used to bind authentication data of the application to the underlying transaction transporting it; this is expressed via the Transaction Handler interface

3. Support for a transaction format, that allows for the application to specify metadata, that are passed to the chain-code at deployment, and invocation time; the latter denoted by code-metadata.


The **Certificate Handler** interface allows to sign and verify any message using signing key-pair underlying the associated certificate.
The certificate can be a TCert or an ECert.

```
// CertificateHandler exposes methods to deal with an ECert/TCert
type CertificateHandler interface {

    // GetCertificate returns the certificate's DER
    GetCertificate() []byte

    // Sign signs msg using the signing key corresponding to the certificate
    Sign(msg []byte) ([]byte, error)

    // Verify verifies msg using the verifying key corresponding to the certificate
    Verify(signature []byte, msg []byte) error

    // GetTransactionHandler returns a new transaction handler relative to this certificate
    GetTransactionHandler() (TransactionHandler, error)
}
```


The **Transaction Handler** interface allows to create transactions and give access to the underlying *binding* that can be leveraged to link
application data to the underlying transaction. Bindings are a concept that have been introduced in network transport protocols (See, https://tools.ietf.org/html/rfc5056),
known as *channel bindings*, that *allows applications to establish that the two end-points of a secure channel at one network layer are the same as at a higher layer
by binding authentication at the higher layer to the channel at the lower layer.
This allows applications to delegate session protection to lower layers, which has various performance benefits.*
Transaction bindings offer the ability to uniquely identify the fabric layer of the transaction that serves as the container that
application data uses to be added to the ledger.

```
// TransactionHandler represents a single transaction that can be uniquely determined or identified by the output of the GetBinding method.
// This transaction is linked to a single Certificate (TCert or ECert).
type TransactionHandler interface {

    // GetCertificateHandler returns the certificate handler relative to the certificate mapped to this transaction
    GetCertificateHandler() (CertificateHandler, error)

    // GetBinding returns a binding to the underlying transaction (container)
    GetBinding() ([]byte, error)

    // NewChaincodeDeployTransaction is used to deploy chaincode
    NewChaincodeDeployTransaction(chaincodeDeploymentSpec *obc.ChaincodeDeploymentSpec, uuid string) (*obc.Transaction, error)

    // NewChaincodeExecute is used to execute chaincode's functions
    NewChaincodeExecute(chaincodeInvocation *obc.ChaincodeInvocationSpec, uuid string) (*obc.Transaction, error)

    // NewChaincodeQuery is used to query chaincode's functions
    NewChaincodeQuery(chaincodeInvocation *obc.ChaincodeInvocationSpec, uuid string) (*obc.Transaction, error)
}
```
For version 1, *binding* consists of the *hash*(TCert, Nonce), where TCert, is the transaction certificate
used to sign the entire transaction, while Nonce, is the nonce number used within.

The **Client** interface is more generic, and offers a mean to get instances of the previous interfaces.

```
type Client interface {

    ...

    // GetEnrollmentCertHandler returns a CertificateHandler whose certificate is the enrollment certificate
    GetEnrollmentCertificateHandler() (CertificateHandler, error)

    // GetTCertHandlerNext returns a CertificateHandler whose certificate is the next available TCert
    GetTCertificateHandlerNext() (CertificateHandler, error)

    // GetTCertHandlerFromDER returns a CertificateHandler whose certificate is the one passed
    GetTCertificateHandlerFromDER(der []byte) (CertificateHandler, error)

}
```

To support application-level access control lists for controlling chaincode
invocation, the fabric's transaction and chaincode specification format
have an additional field to store application-specific metadata.
This field is depicted in both figures 1, by code-metadata. The content of this field is decided
by the application, at the transaction creation time.
The fabric layer treats it as an unstructured stream of bytes.



```

message ChaincodeSpec {

    ...

    ConfidentialityLevel confidentialityLevel;
    bytes metadata;

    ...
}


message Transaction {
    ...

    bytes payload;
    bytes metadata;

    ...
}
```

To assist chaincode execution, at the chain-code invocation time, the validators provide the
chaincode with additional information, like the metadata and the binding.  

**Application invocation access control.**
This section describes how the application can leverage the means provided by the fabric
to implement its own access control on its chain-code functions.
In the scenario considered here, the following entities are identified:

1. **C**: is a chaincode that contains a single function, e.g., called *hello*;

2. **u<sub>c</sub>**: is the **C** deployer;

3. **u<sub>i</sub>**: is a user who is authorized to invoke **C**'s functions. User u<sub>c</sub> wants to ensure that only u<sub>i</sub> can invoke the function *hello*.

*Deployment of a Chaincode:* At deployment time, u<sub>c</sub> has full control on the deployment transaction's metadata,
 and can be used to store a list of ACLs (one per function), or a list of roles that are needed by the application. The format which is used to store these ACLs is up to the deployer's application, as the chain-code is the one
who would need to parse the metadata at execution time.
To define each of these lists/roles, u<sub>c</sub> can use any TCerts/Certs of the u<sub>i</sub> (or, if applicable, or other users who have been assigned that privilege or role). Let this be TCert<sub>u<sub>i</sub></sub>.
The exchange of TCerts or Certs among the developer and authorized users is done through an out-of-band channel.

Assume that the application of u<sub>c</sub>'s requires that to invoke the *hello* function, a certain message *M* has to be authenticated by an authorized invoker (u<sub>i</sub>, in our example).
One can distinguish the following two cases:

1. *M* is one of the chaincode's function arguments;

2. *M* is the invocation message itself, i.e., function-name, function-arguments.

*Chaincode invocation:*
To invoke C, u<sub>i</sub>'s application needs to sign *M* using the TCert/ECert, that was used to identify u<sub>i</sub>'s participation in the chain-code at the associated
deployment transaction's metadata, i.e., TCert<sub>u<sub>i</sub></sub>. More specifically, u<sub>i</sub>'s client application does the following:

1. Retrieves a CertificateHandler for Cert<sub>u<sub>i</sub></sub>, *cHandler*;

2. obtains a new TransactionHandler to issue the execute transaction, *txHandler* relative to his next available TCert or his ECert;

3. gets *txHandler*'s *binding* by invoking *txHandler.getBinding()*;

4. signs *'*M* || txBinding'* by invoking *cHandler.Sign('*M* || txBinding')*, let *sigma* be the output of the signing function;

5. issues a new execute transaction by invoking, *txHandler.NewChaincodeExecute(...)*. Now, *sigma* can be included in the transaction as one of the arguments that are passed to the function (case 1) or as part of the code-metadata section of the payload(case 2).

*Chaincode processing:*
The validators, who receive the execute transaction issued u<sub>i</sub>, will provide to *hello* the following information:

1. The *binding* of the execute transaction, that can be independently computed at the validator side;

2. The *metadata* of the execute transaction (code-metadata section of the transaction);

3. The *metadata* of the deploy transaction (code-metadata component of the corresponding deployment transaction).

Notice that *sigma* is either part of the arguments of the invoked function, or stored inside the code-metadata of the invocation transaction (properly formatted by the client-application).
Application ACLs are included in the code-metadata section, that is also passed to the chain-code at execution time.
Function *hello* is responsible for checking that *sigma* is indeed a valid signature issued by TCert<sub>u<sub>i</sub></sub>, on '*M* || *txBinding'*.

#### 4.4.2 Read access control
This section describes how the fabric's infrastructure offers support to the application to
enforce its own read-access control policies at the level of users. As in the case of invocation access
control, the first part describes the infrastructure features that can be leveraged by the application for this
purpose, and the last part details on the way applications should use these tools.

For the purpose of this discussion, we leverage a similar example as before, i.e.,

1. **C**: is a chaincode that contains a single function, e.g., called *hello*;

2. **u<sub>A</sub>**: is the **C**'s deployer, also known as application;

3. **u<sub>r</sub>**: is a user who is authorized to read **C**'s functions. User u<sub>A</sub> wants to ensure that only u<sub>r</sub> can read the function *hello*.

**Support from the infrastructure.**
For **u<sub>A</sub>** to be able to implement its own read access control at the application layer securely, our infrastructure is required to
support the transaction format for code deployment and invocation, as depicted in the two figures below.

![SecRelease-RACappDepl title="Deployment transaction format supporting application-level read access control."](./images/sec-usrconf-deploy-interm.png)

![SecRelease-RACappInv title="Invocation transaction format supporting application-level read access control."](./images/sec-usrconf-invoke-interm.png)

More specifically fabric layer is required to provide the following functionality:

1. Provide minimal encryption capability such that data is only decryptable by a validator's (infrastructure) side; this means that the infrastructure should move closer to our future version, where an asymmetric encryption scheme is used for encrypting transactions. More specifically, an asymmetric key-pair is used for the chain, denoted by K<sub>chain</sub> in the Figures above, but detailed in Section <a href="./txconf.md">Transaction Confidentiality</a>.

2. The client-application can request the infrastructure sitting on the client-side to encrypt/decrypt information using a specific public encryption key, or that client's long-term decryption key.

3. The transaction format offers the ability to the application to store additional transaction metadata, that can be passed to the client-application after the latter's request. Transaction metadata, as opposed to code-metadata, is not encrypted or provided to the chain-code at execution time. Validators treat these metadata as a list of bytes they are not responsible for checking validity of.

**Application read-access control.**
For this reason the application may request and obtain access to the public encryption key of the user **u<sub>r</sub>**; let that be **PK<sub>u<sub>r</sub></sub>**. Optionally,
**u<sub>r</sub>** may be providing **u<sub>A</sub>** with a certificate of its, that would be leveraged by the application, say, TCert<sub>u<sub>r</sub></sub>; given the latter,
the application would, e.g., be able to trace that user's transactions w.r.t. the application's chain-codes. TCert<sub>u<sub>r</sub></sub>, and PK<sub>u<sub>r</sub></sub>, are
exchanged in an out-of-band channel.

At deployment time, application **u<sub>A</sub>** performs the following steps:

1. Uses the underlying infrastructure to encrypt the information of **C**, the application would like to make accessible to **u<sub>r</sub>**, using PK<sub>u<sub>r</sub></sub>.
   Let C<sub>u<sub>r</sub></sub> be the resulting ciphertext.

2. (optional) C<sub>u<sub>r</sub></sub> can be concatenated with TCert<sub>u<sub>r</sub></sub>

3. Passes the overall string as ''Tx-metadata'' of the confidential transaction to be constructed.

At invocation time, the client-application on u<sub>r</sub>'s node, would be able, by obtaining the deployment transaction to retrieve the content of **C**.
It just needs to retrieve the **tx-metadata** field of the associated deployment transaction, and trigger the decryption functionality offered by our Blockchain
infrastrucure's client, for C<sub>u<sub>r</sub></sub>. Notice that it is the application's responsibility to encrypt the correct **C** for u<sub>r</sub>.
Also, the use of **tx-metadata** field can be generalized to accommodate application-needs. E.g., it can be that invokers leverage the same field of invocation transactions
to pass information to the developer of the application, etc.

<font color="red">**Important Note:** </font> It is essential to note that validators **do not provide** any decryption oracle to the chain-code
throughout its execution. Its infrastructure is though responsible for decrypting the payload of the chain-code itself (as well as
the code-metadata fields near it), and provide those to containers for deployment/execution.

### 4.5 Online wallet service


This section describes the security design of a wallet service, which in this case is a node where end-users can register, move their key material to, and perform transactions through.
Because the wallet service is in possession of the user's key material, it is clear that without a secure authorization
mechanism in place a malicious wallet service could successfully impersonate the user.
We thus emphasize that this design corresponds to a wallet service that is **trusted** to only perform transactions
on behalf of its clients, with the consent of the latter.
There are two cases for the registration of an end-user to an online wallet service:

1. When the user has registered with the registration authority and acquired his/her `<enrollID, enrollPWD>`,
   but has not installed the client to trigger and complete the enrollment process;
2. When the user has already installed the client, and completed the enrollment phase.

Initially, the user interacts with the online wallet service to issue credentials that would allow him to authenticate
to the wallet service. That is, the user is given a username, and password, where username identifies the user in the
membership service, denoted by AccPub, and password is the associated secret, denoted by AccSec, that is **shared** by
both user and service.

To enroll through the online wallet service, a user must provide the following request
object to the wallet service:


    AccountRequest /* account request of u \*/
    {
        OBCSecCtx ,           /* credentials associated to network \*/
        AccPub<sub>u</sub>,   /* account identifier of u \*/
        AccSecProof<sub>u</sub>  /* proof of AccSec<sub>u</sub>\*/
     }

OBCSecCtx refers to user credentials, which depending on the stage of his enrollment process, can be either his enrollment ID and password, `<enrollID, enrollPWD>` or his enrollment certificate and associated secret key(s)
(ECert<sub>u</sub>, sk<sub>u</sub>),  where  sk<sub>u</sub> denotes for simplicity signing and decryption secret of the user.
The content of AccSecProof<sub>u</sub> is an HMAC on the rest fields of request using the shared secret. Nonce-based methods
similar to what we have in the fabric can be used to protect against replays.
OBCSecCtx would give the online wallet service the necessary information to enroll the user or issue required TCerts.

For subsequent requests, the user u should provide to the wallet service a request of similar format.

     TransactionRequest /* account request of u \*/
     {
          TxDetails,			/* specifications for the new transaction \*/
          AccPub<sub>u</sub>,		/* account identifier of u \*/
          AccSecProof<sub>u</sub>	/* proof of AccSec<sub>u</sub> \*/
     }

Here, TxDetails refer to the information needed by the online service to construct a transaction on behalf of the user, i.e.,
the type, and user-specified content of the transaction.

AccSecProof<sub>u</sub> is again an HMAC on the rest fields of request using the shared secret.
Nonce-based methods similar to what we have in the fabric can be used to protect against replays.

TLS connections can be used in each case with server side authentication to secure the request at the
network layer (confidentiality, replay attack protection, etc)




### 4.6 Network security (TLS)
The TLS CA should be capable of issuing TLS certificates to (non-validating) peers, validators, and individual clients (or browsers capable of storing a private key). Preferably, these certificates are distinguished by type, per above. TLS certificates for CAs of the various types (such as TLS CA, ECA, TCA) could be issued by an intermediate CA (i.e., a CA that is subordinate to the root CA). Where there is not a particular traffic analysis issue, any given TLS connection can be mutually authenticated, except for requests to the TLS CA for TLS certificates.

In the current implementation the only trust anchor is the TLS CA self-signed certificate in order to accommodate the limitation of a single port to communicate with all three (co-located) servers, i.e., the TLS CA, the TCA and the ECA. Consequently, the TLS handshake is established with the TLS CA, which passes the resultant session keys to the co-located TCA and ECA. The trust in validity of the TCA and ECA self-signed certificates is therefore inherited from trust in the TLS CA. In an implementation that does not thus elevate the TLS CA above other CAs, the trust anchor should be replaced with a root CA under which the TLS CA and all other CAs are certified.



### 4.7 Restrictions in the current release
This section lists the restrictions of the current release of the fabric.
A particular focus is given on client operations and the design of transaction confidentiality,
as depicted in Sections 4.7.1 and 4.7.2.

 - Client side enrollment and transaction creation is performed entirely by a
   non-validating peer that is trusted not to impersonate the user.
   See, Section 4.7.1 for more information.
 - A minimal set of confidentiality properties where a chain-code is accessible
   by any entity that is member of the system, i.e., validators and users who
   have registered to our membership services, and not accessible by any-one else.
   The latter include any party that has access to the storage area where the
   ledger is maintained, or other entities that are able to see the transactions
   that are announced in the validator network. The design of the first release
   is detailed in subsection 4.7.2
 - The code utilizes self-signed certificates for entities such as the
   enrollment CA (ECA) and the transaction CA (TCA)
 - Replay attack resistance mechanism is not available
 - Invocation access control can be enforced at the application layer:
   it is up to the application to leverage the infrastructure's tools properly
   for security to be guaranteed. This means, that if the application ignores
   to *bind* the transaction binding offered by our fabric, secure transaction
   processing  may be at risk.

#### 4.7.1 Simplified client

Client side enrollment and transaction creation is performed entirely by a non-validating peer who plays the role of an online wallet.
In particular, the end-user leverages his registration credentials <username, password> to open an account to a non-validating peer
and uses these credentials to further authorize the peer to build transactions on the user's behalf. It needs to be noted, that such
a design does not provide secure **authorization** for the peer to submit transactions on behalf of the user, as a malicious peer
could impersonate the user. Details on the specifications of a design that deals with the security issues of online wallet can be found is Section 4.5.
Currently the maximum number of peers a user can register to and perform transactions through is one.

#### 4.7.2 Simplified transaction confidentiality

**Disclaimer:** The current version of transaction confidentiality is minimal, and will be used as an intermediate step
to reach a design that allows for fine grain (invocation) access control enforcement in the next versions.

In its current form, confidentiality of transactions is offered solely at the chain-level, i.e., that the
content of a transaction included in a ledger, is readable by all members of that chain, i.e., validators
and users. At the same time, application auditors that are not member of the system can be given
the means to perform auditing by passively observing the Blockchain data, while
guaranteeing that they are given access solely to the transactions related to the application under audit.
State is encrypted in a way that such auditing requirements are satisfied, while not disrupting the
proper operation of the underlying consensus network.

More specifically, currently symmetric key encryption is supported in the process of offering transaction confidentiality.
In this setting, one of the main challenges that is specific to the blockchain setting,
is that validators need to run consensus over the state of the blockchain, that, aside the transactions themselves,
also includes the state updates of individual contracts or chaincodes. Though this is trivial to do for non-confidential chaincodes,  
for confidential chaincodes, one needs to design the state encryption mechanism such that the resulting ciphertexts are
semantically secure, and yet, identical if the plaintext state is the same.


To overcome this challenge, the fabric utilizes a key hierarchy that reduces the number of ciphertexts
that are encrypted under the same key. At the same time, as some of these keys are used for the generation of IVs,
this allows the validating parties to generate exactly the same ciphertext when executing the same transaction
(this is necessary to remain agnostic to the underlying consensus algorithm) and offers the possibility of controlling audit by disclosing to auditing entities only the most relevant keys.


**Method description:**
Membership service generates a symmetric key for the ledger (K<sub>chain</sub>) that is distributed
at registration time to all the entities of the blockchain system, i.e., the clients and the
validating entities that have issued credentials through the membership service of the chain.
At enrollment phase, user obtain (as before) an enrollment certificate, denoted by Cert<sub>u<sub>i</sub></sub>
for user u<sub>i</sub> , while each validator v<sub>j</sub> obtain its enrollment certificate denoted by Cert<sub>v<sub>j</sub></sub>.

Entity enrollment would be enhanced, as follows. In addition to enrollment certificates,
users who wish to anonymously participate in transactions issue transaction certificates.
For simplicity transaction certificates of a user u<sub>i</sub> are denoted by TCert<sub>u<sub>i</sub></sub>.
Transaction certificates include the public part of a signature key-pair denoted by (tpk<sub>u<sub>i</sub></sub>,tsk<sub>u<sub>i</sub></sub>).

In order to defeat crypto-analysis and enforce confidentiality, the following key hierarchy is considered for generation and validation of confidential transactions:
To submit a confidential transaction (Tx) to the ledger, a client first samples a nonce (N), which is required to be unique among all the transactions submitted to the blockchain, and derive a transaction symmetric
key (K<sub>Tx</sub>) by applying the HMAC function keyed with K<sub>chain</sub> and on input the nonce, K<sub>Tx</sub>= HMAC(K<sub>chain</sub>, N). From K<sub>Tx</sub>, the client derives two AES keys:
K<sub>TxCID</sub> as HMAC(K<sub>Tx</sub>, c<sub>1</sub>), K<sub>TxP</sub> as HMAC(K<sub>Tx</sub>, c<sub>2</sub>)) to encrypt respectively the chain-code name or identifier CID and code (or payload) P.
c<sub>1</sub>, c<sub>2</sub> are public constants. The nonce, the Encrypted Chaincode ID (ECID) and the Encrypted Payload (EP) are added in the transaction Tx structure, that is finally signed and so
authenticated. Figure below shows how encryption keys for the client's transaction are generated. Arrows in this figure denote application of an HMAC, keyed by the key at the source of the arrow and
using the number in the arrow as argument. Deployment/Invocation transactions' keys are indicated by d/i respectively.



![FirstRelease-clientSide](./images/sec-firstrel-1.png)

To validate a confidential transaction Tx submitted to the blockchain by a client,
a validating entity first decrypts ECID and EP by re-deriving K<sub>TxCID</sub> and K<sub>TxP</sub>
from K<sub>chain</sub> and Tx.Nonce as done before. Once the Chaincode ID and the
Payload are recovered the transaction can be processed.

![FirstRelease-validatorSide](./images/sec-firstrel-2.png)

When V validates a confidential transaction, the corresponding chaincode can access and modify the
chaincode's state. V keeps the chaincode's state encrypted. In order to do so, V generates symmetric
keys as depicted in the figure above. Let iTx be a confidential transaction invoking a function
deployed at an early stage by the confidential transaction dTx (notice that iTx can be dTx itself
in the case, for example, that dTx has a setup function that initializes the chaincode's state).
Then, V generates two symmetric keys  K<sub>IV</sub>  and K<sub>state</sub> as follows:

1. It computes  as  K<sub>dTx</sub> , i.e., the transaction key of the corresponding deployment
   transaction, and then N<sub>state</sub> = HMAC(K<sub>dtx</sub> ,hash(N<sub>i</sub>)), where N<sub>i</sub>
   is the nonce appearing in the invocation transaction, and *hash* a hash function.
2. It sets K<sub>state</sub> = HMAC(K<sub>dTx</sub>, c<sub>3</sub> || N<sub>state</sub>),
   truncated opportunely deeding on the underlying cipher used to encrypt; c<sub>3</sub> is a constant number
3. It sets K<sub>IV</sub> = HMAC(K<sub>dTx</sub>, c<sub>4</sub> || N<sub>state</sub>); c<sub>4</sub> is a constant number


In order to encrypt a state variable S, a validator first generates the IV as HMAC(K<sub>IV</sub>, crt<sub>state</sub>)
properly truncated, where crt<sub>state</sub> is a counter value that increases each time a state update
is requested for the same chaincode invocation. The counter is discarded after the execution of
the chaincode terminates. After IV has been generated, V encrypts with authentication (i.e., GSM mode)
the value of S concatenated with Nstate(Actually, N<sub>state</sub>  doesn't need to be encrypted but
only authenticated). To the resulting ciphertext (CT), N<sub>state</sub> and the IV used is appended.
In order to decrypt an encrypted state CT|| N<sub>state'</sub> , a validator first generates the symmetric
keys K<sub>dTX</sub>' ,K<sub>state</sub>' using N<sub>state'</sub> and then decrypts CT.

Generation of IVs: In order to be agnostic to any underlying consensus algorithm, all the validating
parties need a method to produce the same exact ciphertexts. In order to do so, the validators need
to use the same IVs. Reusing the same IV with the same symmetric key completely breaks the security
of the underlying cipher. Therefore, the process described before is followed. In particular, V first
derives an IV generation key K<sub>IV</sub> by computing HMAC(K<sub>dTX</sub>, c<sub>4</sub> || N<sub>state</sub> ),
where c<sub>4</sub> is a constant number, and keeps a counter crt<sub>state</sub> for the pair
(dTx, iTx) with is initially set to 0. Then, each time a new ciphertext has to be generated, the validator
generates a new IV by computing it as the output of HMAC(K<sub>IV</sub>, crt<sub>state</sub>)
and then increments the crt<sub>state</sub> by one.

Another benefit that comes with the above key hierarchy is the ability to enable controlled auditing.
For example, while by releasing K<sub>chain</sub> one would provide read access to the whole chain,
by releasing only K<sub>state</sub> for a given pair of transactions (dTx,iTx) access would be granted to a state
updated by iTx, and so on.


The following figures demonstrate the format of a deployment and invocation transaction currently available in the code.

![FirstRelease-deploy](./images/sec-firstrel-depl.png)

![FirstRelease-deploy](./images/sec-firstrel-inv.png)


One can notice that both deployment and invocation transactions consist of two sections:

* Section *general-info*: contains the administration details of the transaction, i.e., which chain this transaction corresponds to (is chained to), the type of transaction (that is set to ''deploymTx'' or ''invocTx''), the version number of confidentiality policy implemented, its creator identifier (expressed by means of TCert of Cert) and a nonce (facilitates primarily replay-attack resistance techniques).

* Section *code-info*: contains information on the chain-code source code. For deployment transaction this is essentially the chain-code identifier/name and source code, while for invocation chain-code is the name of the function invoked and its arguments. As shown in the two figures code-info in both transactions are encrypted ultimately using the chain-specific symmetric key K<sub>chain</sub>.

## 5. Byzantine Consensus
The ``obcpbft`` package is an implementation of the seminal [PBFT](http://dl.acm.org/citation.cfm?id=571640 "PBFT") consensus protocol [1], which provides consensus among validators despite a threshold of validators acting as _Byzantine_, i.e., being malicious or failing in an unpredictable manner. In the default configuration, PBFT tolerates up to t<n/3 Byzantine validators.

Besides providing a reference implementation of the PBFT consensus protocol, ``obcpbft`` plugin contains also implementation of the novel _Sieve_ consensus protocol. Basically the idea behind Sieve is to provide a fabric-level protection from _non-deterministic_ transactions, which PBFT and similar existing protocols do not offer. ``obcpbft`` is easily configured to use either the classic PBFT or Sieve.  

In the default configuration, both PBFT and Sieve are designed to run on at least *3t+1* validators (replicas), tolerating up to *t* potentially faulty (including malicious, or *Byzantine*) replicas.

### 5.1 Overview
The `obcpbft` plugin provides a modular implementation of the `CPI` interface which can be configured to run PBFT or Sieve consensus protocol. The modularity comes from the fact that, internally, `obcpbft` defines the `innerCPI`  interface (i.e., the _inner consensus programming interface_), that currently resides in `pbft-core.go`.

The `innerCPI` interface defines all
interactions between the inner PBFT consensus (called here *core PBFT* and implemented in `pbft-core.go`) and the outer consensus that uses the core PBFT.  This outer consensus is called *consumer* within core PBFT. `obcpbft` package contains implementations of several core PBFT consumers:

  - `obc-classic.go`, a shim around core PBFT that implements the `innerCPI` interface and calls into the `CPI` interface;
  - `obc-batch.go`, an `obc-classic` variant that adds batching capabilities to PBFT; and  
  - `obc-sieve.go`, a core PBFT consumer that implements Sieve consensus protocol and `innerCPI` interface, calling into the `CPI interface`.

In short, besides calls to send messages to other peers (`innerCPI.broadcast` and `innerCPI.unicast`), the `innerCPI` interface defines indications that the core consensus protocol (core PBFT) exports to the consumer. These indications are modeled after a classical *total order (atomic) broadcast* API [2], with `innerCPI.execute` call being used to signal the atomic delivery of a message. Classical total order broadcast is augmented with *external validity* checks [2] (`innerCPI.verify`) and a functionality similar to the unreliable eventual leader failure detector &Omega; [3] (`innerCPI.viewChange`).

Besides `innerCPI`, core PBFT is defined by a set of calls into core PBFT. The most important call into core PBFT is `request` which is effectively used to invoke a total order broadcast primitive [2]. In the following, we first overview calls into core PBFT and then detail the ``innerCPI`` interface. Then, we briefly describe Sieve consensus protocol which will be specified and described in more details elsewhere.  

### 5.2 Core PBFT Functions
The following functions control for parallelism using a non-recursive lock and can therefore be invoked from multiple threads in parallel. However, the functions typically run to completion and may invoke functions from the CPI passed in.  Care must be taken to prevent livelocks.

#### 5.2.1 newPbftCore

Signature:

```
func newPbftCore(id uint64, config *viper.Viper, consumer innerCPI, ledger consensus.Ledger) *pbftCore
```

The `newPbftCore` constructor instantiates a new PBFT box instance, with the specified `id`.  The `config` argument defines operating parameters of the PBFT network: number replicas *N*, checkpoint period *K*, and the timeouts for request completion and view change duration.

| configuration key            | type       | example value | description                                                    |
|------------------------------|------------|---------------|----------------------------------------------------------------|
| `general.N`                  | *integer*  | 4             | Number of replicas                                             |
| `general.K`                  | *integer*  | 10            | Checkpoint period                                              |
| `general.timeout.request`    | *duration* | 2s            | Max delay between request reception and execution              |
| `general.timeout.viewchange` | *duration* | 2s            | Max delay between view-change start and next request execution |

The arguments `consumer` and `ledger` pass in interfaces that are used
to query the application state and invoke application requests once
they have been totally ordered.  See the respective sections below for
these interfaces.


#### 5.2.2 request

Signature:

```
func (pbft *pbftCore) request(msgPayload []byte) error
```

The `request` method takes an opaque request payload and introduces this request into the total order consensus.  This payload will be passed to the CPI `execute` function on all correct, up-to-date replicas once PBFT processing is complete.  The `request` method does not wait for execution before returning; `request` merely submits the request into the consensus.

PBFT does not support submission of the same request multiple times, i.e. a nonce is required if the same conceptual request has to be executed multiple times.  However, PBFT does not reliably prevent replay of requests; a nonce or sequence number can be used by the application to prevent against replays by a Byzantine client.

In rare cases, a `request` may be dropped by the network, and it will never `execute`; if the consumer cannot tolerate this, the consumer needs to implement retries itself.

#### 5.2.3 receive

Signature:

```
func (pbft *pbftCore) receive(msgPayload []byte) error
```

The `receive` method takes an opaque message payload, which another instance passed to the `broadcast` or `unicast` CPI functions.  All communication is expected to ensure integrity and provide authentication; e.g. by the use of TLS.  Note that currently authentication is not yet used.  Once authentication is provided, the function signature of `receive` should include the id of the sending node.

See also the discussion below regarding `innerCPI.broadcast` and `innerCPI.unicast`.


#### 5.2.4 close

Signature:

```
func (pbft *pbftCore) close()
```

The `close` method terminates all background operations. This interface is mostly exposed for testing, because during operation of the fabric, there is never a need to terminate the PBFT instance.

### 5.3 Inner Consensus Programming Interface

The consumer application provides the inner consensus programming interface to core PBFT.  PBFT will call these functions to query state and signal events.

Definition:

```
type innerCPI interface {
	broadcast(msgPayload []byte)
	unicast(msgPayload []byte, receiverID uint64) (err error)
	validate(txRaw []byte) error
	execute(txRaw []byte, rawMetadata []byte)
	viewChange(curView uint64)
}
```

#### 5.3.1 broadcast

Signature:

```
func (cpi innerCPI) broadcast(msgPayload []byte)
```

The `broadcast` function takes an opaque payload and delivers it to all other replicas via their `receive` method.  Messages may be lost or reordered.  See also the section on `receive` call coming into core PBFT.

#### 5.3.2 unicast

Signature:

```
func (cpi innerCPI) unicast(msgPayload []byte, receiverID uint64) (err error)
```

The `unicast` function is similar to `broadcast`, but takes a destination replica id.

#### 5.3.3 validate

Signature:

```
func (cpi innerCPI) validate(txRaw []byte) error
```
The `validate` function is invoked whenever PBFT receives a new request, either locally via `request`, or via consensus messages.  The argument of `validate` is the opaque request that was provided to the PBFT `request` method.  If `validate` returns a non-`nil` error, the local replica will discard the request and behave as if it had never received the request.

The `validate` function can be used for syntactic validation of application requests (i.e., *external validity* checks [2]).  Care must be taken not to introduce non-determinism when validating requests; i.e. the validation must not use any state, e.g., if different replicas receive `validate` calls in different sequence, also with respect to `execute`.  If non-determinism occurs during validation, the behavior of different replicas may diverge, which may lead to dropped requests or complete malfunction of the consensus.

#### 5.3.4 execute

Signature:

```
func (cpi innerCPI) execute(txRaw []byte, opts ...interface{})
```

PBFT will invoke the `execute` function when a request has been successfully totally ordered by the consensus protocol.  The argument passed to `execute` is the opaque request, as it has been previously passed to `request`.  All correct, up-to-date replicas will receive the same sequence of `execute` calls.  The application must be deterministic when processing the request.  Any non-determinism will lead to the state on replicas diverging, which is considered a byzantine behavior.

See also the discussion above on request replays in the `request` section.

#### 5.3.5 viewChange

Signature:

```
func (cpi innerCPI) viewChange(curView uint64)
```

The `viewChange` function is called by PBFT to signal a successful transition to a new view (and with it, a new primary).  This information is right now only of interest to the *Sieve* consensus algorithm, which uses PBFT leader election to avoid having to implement its own.

Assuming a fixed number of replicas, it is simple to map curView uint64 to replica ID using modulo arithmetic. Having this in mind, with core PBFT implementation, assuming eventual synchrony [4], it is straightforward to argue that the functionality of the `viewChange` call allows simple implementation of the *eventual leader* unreliable failure detector &Omega; [3].  

### 5.4 Sieve Consensus protocol

The design goal of Sieve is to augment PBFT consensus protocol with two main design goals:

- Enabling *consensus on the output state of replicas*, in addition to the consensus on the input state provided by PBFT. To achieve this, Sieve adopts the Execute-Verify (Eve) pattern introduced in [5].

- Because the fabric allows execution of arbitrary chaincode, such chaincode may introduce *non-deterministic* transactions. Although non-deterministic transaction should in principle be disallowed by, e.g., careful inspection of chaincode, using domain specific languages (DSLs), or by otherwise enforcing determinism, the design goal of Sieve is to provide a separate *consensus fabric-level* protection against *non-deterministic* transactions that can be used in combination with the above mentioned approaches.

	To this end, Sieve detects and *sieves out non-deterministic transactions* (that manifest themselves as such). Hence, Sieve does not require all input transactions to consensus (i.e., the replicated state machine) to be deterministic. This feature of Sieve is new and has not been implemented by any existing Byzantine fault tolerant consensus protocols.

A protocol achieving the above two goals should not be designed and implemented from scratch, and should reuse existing PBFT implementation, lowering code complexity and simplifying reasoning about a new consensus protocol. To this end, inspired by [6], Sieve is designed using a modular approach, reusing the core PBFT component of `obcpbft`.

Although the details of Sieve will appear elsewhere [7], we briefly outline some design and implementation aspects below.

In a nutshell, Sieve requires replicas to deterministically agree on the output of the execution of a request.  If the request was deterministic in the first place, all correct replicas will have obtained the same output, and they can agree on this very result. However, if a request happens to produce divergent outputs at correct replicas, Sieve may  detect this divergent condition, and the replicas will agree to discard the result of the request, thereby retaining determinism.

Notice that, as discussed further below, Sieve allows false negatives, i.e., execution of *non-deterministic* requests that execute with the same result at a sufficient number of replicas. However, Sieve allows no false positives and any discarded request is certainly non-deterministic.

The Sieve protocol uses core PBFT to agree on whether to accept or discard a request.  Execution of requests to Sieve is coordinated by a *leader*, which maps to the current PBFT primary (leveraging `innerCPI.viewchange` notification from core PBFT) .  Upon a new request, the leader will instruct all replicas to tentatively execute the request.  Every replica then reports the tentative result (i.e. application state) back to the leader.  The leader collects these *verify* reports in a *verify-set*, which unambiguously determines whether the request should be accepted or discarded.  This verify-set is then passed through the total order of core PBFT.

When core PBFT executes this verify-set, all correct replicas will act in the same way.  If the verify-set proves that execution diverged between correct replicas, the request is considered non-deterministic, and the replicas will roll back the tentative execution and restore the original application state.  If all correct replicas obtained the same result for the tentative execution, the replicas accept the execution and commit the tentative application state.

Under adverse conditions, a request that diverged between correct replicas may appear like a deterministic request (we speak of *false negative* in Sieve detection of non-determinstic requests).  Nevertheless, Sieve requires at least one correct replica to obtain a certain outcome state in order for that state to be committed. Correct replicas that possibly observe diverging execution will discard their result and synchronize their state to match the agreed-upon execution.


## 6. Application Programming Interface

The primary interface to the fabric is a REST API. The REST API allows applications to register users, query the blockchain, and to issue transactions. A CLI is also provided to cover a subset of the available APIs for development purposes. The CLI enables developers to quickly test chaincodes or query for status of transactions.

Applications interact with a non-validating peer node through the REST API, which will require some form of authentication to ensure the entity has proper privileges. The application is responsible for implementing the appropriate authentication mechanism and the peer node will subsequently sign the outgoing messages with the client identity.

![Reference architecture](images/refarch-api.png) <p>
The fabric API design covers the categories below, though the implementation is incomplete for some of them in the current release. The [REST API](#62-rest-api) section will describe the APIs currently supported.

*  Identity - Enrollment to acquire or to revoke a certificate
*  Address - Target and source of a transaction
*  Transaction - Unit of execution on the ledger
*  Chaincode - Program running on the ledger
*  Blockchain - Contents of the ledger
*  Network - Information about the blockchain peer network
*  Storage - External store for files or documents
*  Event Stream - Sub/pub events on the blockchain

## 6.1 REST Service
The REST service can be enabled (via configuration) on either validating or non-validating peers, but it is recommended to only enabled the REST service on non-validating peers on production networks.

```
func StartOpenchainRESTServer(server *oc.ServerOpenchain, devops *oc.Devops)
```

This function reads the `rest.address` value in the `core.yaml` configuration file, which is the configuration file for the `peer` process. The value of the `rest.address` key defines the default address and port on which the peer will listen for HTTP REST requests.

It is assumed that the REST service receives requests from applications which have already authenticated the end user.

## 6.2 REST API

You can work with the REST API through any tool of your choice. For example, the curl command line utility or a browser based client such as the Firefox Rest Client or Chrome Postman. You can likewise trigger REST requests directly through [Swagger](http://swagger.io/). To obtain the REST API Swagger description, click [here](https://github.com/hyperledger/fabric/blob/master/core/rest/rest_api.json). The currently available APIs are summarized in the following section.

### 6.2.1 REST Endpoints

* [Block](#6211-block-api)
  * GET /chain/blocks/{block-id}
* [Blockchain](#6212-blockchain-api)
  * GET /chain
* [Chaincode](#6213-chaincode-api)
  * POST /chaincode
* [Network](#6214-network-api)
  * GET /network/peers
* [Registrar](#6215-registrar-api-member-services)
  * POST /registrar
  * GET /registrar/{enrollmentID}
  * DELETE /registrar/{enrollmentID}
  * GET /registrar/{enrollmentID}/ecert
  * GET /registrar/{enrollmentID}/tcert
* [Transactions](#6216-transactions-api)
  * GET /transactions/{UUID}

#### 6.2.1.1 Block API

* **GET /chain/blocks/{block-id}**

Use the Block API to retrieve the contents of various blocks from the blockchain. The returned Block message structure is defined in section [3.2.1.1](#3211-block).

Block Retrieval Request:
```
GET host:port/chain/blocks/173
```

Block Retrieval Response:
```
{
    "transactions": [
        {
            "type": 3,
            "chaincodeID": "EgRteWNj",
            "payload": "Ch4IARIGEgRteWNjGhIKBmludm9rZRIBYRIBYhICMTA=",
            "uuid": "f5978e82-6d8c-47d1-adec-f18b794f570e",
            "timestamp": {
                "seconds": 1453758316,
                "nanos": 206716775
            },
            "cert": "MIIB/zCCAYWgAwIBAgIBATAKBggqhkjOPQQDAzApMQswCQYDVQQGEwJVUzEMMAoGA1UEChMDSUJNMQwwCgYDVQQDEwN0Y2EwHhcNMTYwMTI1MjE0MTE3WhcNMTYwNDI0MjE0MTE3WjArMQswCQYDVQQGEwJVUzEMMAoGA1UEChMDSUJNMQ4wDAYDVQQDEwVsdWthczB2MBAGByqGSM49AgEGBSuBBAAiA2IABC/BBkt8izf6Ew8UDd62EdWFikJhyCPY5VO9Wxq9JVzt3D6nubx2jO5JdfWt49q8V1Aythia50MZEDpmKhtM6z7LHOU1RxuxdjcYDOvkNJo6pX144U4N1J8/D3A+97qZpKN/MH0wDgYDVR0PAQH/BAQDAgeAMAwGA1UdEwEB/wQCMAAwDQYDVR0OBAYEBAECAwQwDwYDVR0jBAgwBoAEAQIDBDA9BgYqAwQFBgcBAf8EMABNbPHZ0e/2EToi0H8mkouuUDwurgBYuUB+vZfeMewBre3wXG0irzMtfwHlfECRDDAKBggqhkjOPQQDAwNoADBlAjAoote5zYFv91lHzpbEwTfJL/+r+CG7oMVFUFuoSlvBSCObK2bDIbNkW4VQ+ZC9GTsCMQC5GCgy2oZdHw/x7XYzG2BiqmRkLRTiCS7vYCVJXLivU65P984HopxW0cEqeFM9co0=",
            "signature": "MGUCMCIJaCT3YRsjXt4TzwfmD9hg9pxYnV13kWgf7e1hAW5Nar//05kFtpVlq83X+YtcmAIxAK0IQlCgS6nqQzZEGCLd9r7cg1AkQOT/RgoWB8zcaVjh3bCmgYHsoPAPgMsi3TJktg=="
        }
    ],
    "stateHash": "7ftCvPeHIpsvSavxUoZM0u7o67MPU81ImOJIO7ZdMoH2mjnAaAAafYy9MIH3HjrWM1/Zla/Q6LsLzIjuYdYdlQ==",
    "previousBlockHash": "lT0InRg4Cvk4cKykWpCRKWDZ9YNYMzuHdUzsaeTeAcH3HdfriLEcTuxrFJ76W4jrWVvTBdI1etxuIV9AO6UF4Q==",
    "nonHashData": {
        "localLedgerCommitTimestamp": {
            "seconds": 1453758316,
            "nanos": 250834782
        }
    }
}
```

#### 6.2.1.2 Blockchain API

* **GET /chain**

Use the Chain API to retrieve the current state of the blockchain. The returned BlockchainInfo message is defined below.

```
message BlockchainInfo {
    uint64 height = 1;
    bytes currentBlockHash = 2;
    bytes previousBlockHash = 3;
}
```

* `height` - Number of blocks in the blockchain, including the genesis block.

* `currentBlockHash` - The hash of the current or last block.

* `previousBlockHash` - The hash of the previous block.

Blockchain Retrieval Request:
```
GET host:port/chain
```

Blockchain Retrieval Response:
```
{
    "height": 174,
    "currentBlockHash": "lIfbDax2NZMU3rG3cDR11OGicPLp1yebIkia33Zte9AnfqvffK6tsHRyKwsw0hZFZkCGIa9wHVkOGyFTcFxM5w==",
    "previousBlockHash": "Vlz6Dv5OSy0OZpJvijrU1cmY2cNS5Ar3xX5DxAi/seaHHRPdssrljDeppDLzGx6ZVyayt8Ru6jO+E68IwMrXLQ=="
}
```

#### 6.2.1.3 Chaincode API

* **POST /chaincode**

Use the Chaincode API to deploy, invoke, and query chaincodes. The deploy request requires the client to supply a `path` parameter, pointing to the directory containing the chaincode in the file system. The response to a deploy request is either a message containing a confirmation of successful chaincode deployment or an error, containing a reason for the failure. It also contains the generated chaincode `name` in the `message` field, which is to be used in subsequent invocation and query transactions to uniquely identify the deployed chaincode.

To deploy a chaincode, supply the required ChaincodeSpec payload, defined in section [3.1.2.2](#3122-transaction-specification).

Deploy Request:
```
POST host:port/chaincode

{
  "jsonrpc": "2.0",
  "method": "deploy",
  "params": {
    "type": "GOLANG",
    "chaincodeID":{
        "path":"github.com/hyperledger/fabic/examples/chaincode/go/chaincode_example02"
    },
    "ctorMsg": {
        "function":"init",
        "args":["a", "1000", "b", "2000"]
    }
  },
  "id": "1"  
}
```

Deploy Response:
```
{
    "jsonrpc": "2.0",
    "result": {
        "status": "OK",
        "message": "52b0d803fc395b5e34d8d4a7cd69fb6aa00099b8fabed83504ac1c5d61a425aca5b3ad3bf96643ea4fdaac132c417c37b00f88fa800de7ece387d008a76d3586"
    },
    "id": 1
}
```

With security enabled, modify the required payload to include the `secureContext` element passing the enrollment ID of a logged in user as follows:

Deploy Request with security enabled:
```
POST host:port/chaincode

{
  "jsonrpc": "2.0",
  "method": "deploy",
  "params": {
    "type": "GOLANG",
    "chaincodeID":{
        "path":"github.com/hyperledger/fabic/examples/chaincode/go/chaincode_example02"
    },
    "ctorMsg": {
        "function":"init",
        "args":["a", "1000", "b", "2000"]
    },
    "secureContext": "lukas"
  },
  "id": "1"  
}
```

The invoke request requires the client to supply a `name` parameter, which was previously returned in the response from the deploy transaction. The response to an invocation request is either a message containing a confirmation of successful execution or an error, containing a reason for the failure.

To invoke a function within a chaincode, supply the required ChaincodeSpec payload, defined in section [3.1.2.2](#3122-transaction-specification).

Invoke Request:
```
POST host:port/chaincode

{
  "jsonrpc": "2.0",
  "method": "invoke",
  "params": {
  	"type": "GOLANG",
    "chaincodeID":{
      "name":"52b0d803fc395b5e34d8d4a7cd69fb6aa00099b8fabed83504ac1c5d61a425aca5b3ad3bf96643ea4fdaac132c417c37b00f88fa800de7ece387d008a76d3586"
    },
  	"ctorMsg": {
    	"function":"invoke",
      	"args":["a", "b", "100"]
  	}
  },
  "id": "3"  
}
```

Invoke Response:
```
{
    "jsonrpc": "2.0",
    "result": {
        "status": "OK",
        "message": "5a4540e5-902b-422d-a6ab-e70ab36a2e6d"
    },
    "id": 3
}
```

With security enabled, modify the required payload to include the `secureContext` element passing the enrollment ID of a logged in user as follows:

Invoke Request with security enabled:
```
{
  "jsonrpc": "2.0",
  "method": "invoke",
  "params": {
  	"type": "GOLANG",
    "chaincodeID":{
      "name":"52b0d803fc395b5e34d8d4a7cd69fb6aa00099b8fabed83504ac1c5d61a425aca5b3ad3bf96643ea4fdaac132c417c37b00f88fa800de7ece387d008a76d3586"
    },
  	"ctorMsg": {
    	"function":"invoke",
      	"args":["a", "b", "100"]
  	},
  	"secureContext": "lukas"
  },
  "id": "3"  
}
```

The query request requires the client to supply a `name` parameter, which was previously returned in the response from the deploy transaction. The response to a query request depends on the chaincode implementation. The response will contain a message containing a confirmation of successful execution or an error, containing a reason for the failure. In the case of successful execution, the response will also contain values of requested state variables within the chaincode.

To invoke a query function within a chaincode, supply the required ChaincodeSpec payload, defined in section [3.1.2.2](#3122-transaction-specification).

Query Request:
```
POST host:port/chaincode/

{
  "jsonrpc": "2.0",
  "method": "query",
  "params": {
  	"type": "GOLANG",
    "chaincodeID":{
      "name":"52b0d803fc395b5e34d8d4a7cd69fb6aa00099b8fabed83504ac1c5d61a425aca5b3ad3bf96643ea4fdaac132c417c37b00f88fa800de7ece387d008a76d3586"
    },
  	"ctorMsg": {
    	"function":"query",
      	"args":["a"]
  	}
  },
  "id": "5"  
}
```

Query Response:
```
{
    "jsonrpc": "2.0",
    "result": {
        "status": "OK",
        "message": "-400"
    },
    "id": 5
}
```

With security enabled, modify the required payload to include the `secureContext` element passing the enrollment ID of a logged in user as follows:

Query Request with security enabled:
```
{
  "jsonrpc": "2.0",
  "method": "query",
  "params": {
  	"type": "GOLANG",
    "chaincodeID":{
      "name":"52b0d803fc395b5e34d8d4a7cd69fb6aa00099b8fabed83504ac1c5d61a425aca5b3ad3bf96643ea4fdaac132c417c37b00f88fa800de7ece387d008a76d3586"
    },
  	"ctorMsg": {
    	"function":"query",
      	"args":["a"]
  	},
  	"secureContext": "lukas"
  },
  "id": "5"  
}
```

#### 6.2.1.4 Network API

Use the Network API to retrieve information about the network of peer nodes comprising the blockchain fabric.

The /network/peers endpoint returns a list of all existing network connections for the target peer node. The list includes both validating and non-validating peers. The list of peers is returned as type `PeersMessage`, containing an array of `PeerEndpoint`, defined in section [3.1.1](#311-discovery-messages).

```
message PeersMessage {
    repeated PeerEndpoint peers = 1;
}
```

Network Request:
```
GET host:port/network/peers
```

Network Response:
```
{
    "peers": [
        {
            "ID": {
                "name": "vp1"
            },
            "address": "172.17.0.4:30303",
            "type": 1,
            "pkiID": "rUA+vX2jVCXev6JsXDNgNBMX03IV9mHRPWo6h6SI0KLMypBJLd+JoGGlqFgi+eq/"
        },
        {
            "ID": {
                "name": "vp3"
            },
            "address": "172.17.0.5:30303",
            "type": 1,
            "pkiID": "OBduaZJ72gmM+B9wp3aErQlofE0ulQfXfTHh377ruJjOpsUn0MyvsJELUTHpAbHI"
        },
        {
            "ID": {
                "name": "vp2"
            },
            "address": "172.17.0.6:30303",
            "type": 1,
            "pkiID": "GhtP0Y+o/XVmRNXGF6pcm9KLNTfCZp+XahTBqVRmaIumJZnBpom4ACayVbg4Q/Eb"
        }
    ]
}
```

#### 6.2.1.5 Registrar API (member services)

* **POST /registrar**
* **GET /registrar/{enrollmentID}**
* **DELETE /registrar/{enrollmentID}**
* **GET /registrar/{enrollmentID}/ecert**
* **GET /registrar/{enrollmentID}/tcert**

Use the Registrar APIs to manage end user registration with the certificate authority (CA). These API endpoints are used to register a user with the CA, determine whether a given user is registered, and to remove any login tokens for a target user from local storage, preventing them from executing any further transactions. The Registrar APIs are also used to retrieve user enrollment and transaction certificates from the system.

The `/registrar` endpoint is used to register a user with the CA. The required Secret payload is defined below. The response to the registration request is either a confirmation of successful registration or an error, containing a reason for the failure.

```
message Secret {
    string enrollId = 1;
    string enrollSecret = 2;
}
```

* `enrollId` - Enrollment ID with the certificate authority.
* `enrollSecret` - Enrollment password with the certificate authority.

Enrollment Request:
```
POST host:port/registrar

{
  "enrollId": "lukas",
  "enrollSecret": "NPKYL39uKbkj"
}
```

Enrollment Response:
```
{
    "OK": "Login successful for user 'lukas'."
}
```

The `GET /registrar/{enrollmentID}` endpoint is used to confirm whether a given user is registered with the CA. If so, a confirmation will be returned. Otherwise, an authorization error will result.

Verify Enrollment Request:
```
GET host:port/registrar/jim
```

Verify Enrollment Response:
```
{
    "OK": "User jim is already logged in."
}
```

Verify Enrollment Request:
```
GET host:port/registrar/alex
```

Verify Enrollment Response:
```
{
    "Error": "User alex must log in."
}
```

The `DELETE /registrar/{enrollmentID}` endpoint is used to delete login tokens for a target user. If the login tokens are deleted successfully, a confirmation will be returned. Otherwise, an authorization error will result. No payload is required for this endpoint.

Remove Enrollment Request:
```
DELETE host:port/registrar/lukas
```

Remove Enrollment Response:
```
{
    "OK": "Deleted login token and directory for user lukas."
}
```

The `GET /registrar/{enrollmentID}/ecert` endpoint is used to retrieve the enrollment certificate of a given user from local storage. If the target user has already registered with the CA, the response will include a URL-encoded version of the enrollment certificate. If the target user has not yet registered, an error will be returned. If the client wishes to use the returned enrollment certificate after retrieval, keep in mind that it must be URL-decoded.

Enrollment Certificate Retrieval Request:
```
GET host:port/registrar/jim/ecert
```

Enrollment Certificate Retrieval Response:
```
{
    "OK": "-----BEGIN+CERTIFICATE-----%0AMIIBzTCCAVSgAwIBAgIBATAKBggqhkjOPQQDAzApMQswCQYDVQQGEwJVUzEMMAoG%0AA1UEChMDSUJNMQwwCgYDVQQDEwNPQkMwHhcNMTYwMTIxMDYzNjEwWhcNMTYwNDIw%0AMDYzNjEwWjApMQswCQYDVQQGEwJVUzEMMAoGA1UEChMDSUJNMQwwCgYDVQQDEwNP%0AQkMwdjAQBgcqhkjOPQIBBgUrgQQAIgNiAARSLgjGD0omuJKYrJF5ClyYb3sGEGTU%0AH1mombSAOJ6GAOKEULt4L919sbSSChs0AEvTX7UDf4KNaKTrKrqo4khCoboMg1VS%0AXVTTPrJ%2BOxSJTXFZCohVgbhWh6ZZX2tfb7%2BjUDBOMA4GA1UdDwEB%2FwQEAwIHgDAM%0ABgNVHRMBAf8EAjAAMA0GA1UdDgQGBAQBAgMEMA8GA1UdIwQIMAaABAECAwQwDgYG%0AUQMEBQYHAQH%2FBAE0MAoGCCqGSM49BAMDA2cAMGQCMGz2RR0NsJOhxbo0CeVts2C5%0A%2BsAkKQ7v1Llbg78A1pyC5uBmoBvSnv5Dd0w2yOmj7QIwY%2Bn5pkLiwisxWurkHfiD%0AxizmN6vWQ8uhTd3PTdJiEEckjHKiq9pwD%2FGMt%2BWjP7zF%0A-----END+CERTIFICATE-----%0A"
}
```

The `/registrar/{enrollmentID}/tcert` endpoint retrieves the transaction certificates for a given user that has registered with the certificate authority. If the user has registered, a confirmation message will be returned containing an array of URL-encoded transaction certificates. Otherwise, an error will result. The desired number of transaction certificates is specified with the optional 'count' query parameter. The default number of returned transaction certificates is 1 and 500 is the maximum number of certificates that can be retrieved with a single request. If the client wishes to use the returned transaction certificates after retrieval, keep in mind that they must be URL-decoded.

Transaction Certificate Retrieval Request:
```
GET host:port/registrar/jim/tcert
```

Transaction Certificate Retrieval Response:
```
{
    "OK": [
        "-----BEGIN+CERTIFICATE-----%0AMIIBwDCCAWagAwIBAgIBATAKBggqhkjOPQQDAzApMQswCQYDVQQGEwJVUzEMMAoG%0AA1UEChMDSUJNMQwwCgYDVQQDEwN0Y2EwHhcNMTYwMzExMjEwMTI2WhcNMTYwNjA5%0AMjEwMTI2WjApMQswCQYDVQQGEwJVUzEMMAoGA1UEChMDSUJNMQwwCgYDVQQDEwNq%0AaW0wWTATBgcqhkjOPQIBBggqhkjOPQMBBwNCAAQfwJORRED9RAsmSl%2FEowq1STBb%0A%2FoFteymZ96RUr%2BsKmF9PNrrUNvFZFhvukxZZjqhEcGiQqFyRf%2FBnVN%2BbtRzMo38w%0AfTAOBgNVHQ8BAf8EBAMCB4AwDAYDVR0TAQH%2FBAIwADANBgNVHQ4EBgQEAQIDBDAP%0ABgNVHSMECDAGgAQBAgMEMD0GBioDBAUGBwEB%2FwQwSRWQFmErr0SmQO9AFP4GJYzQ%0APQMmcsCjKiJf%2Bw1df%2FLnXunCsCUlf%2FalIUaeSrT7MAoGCCqGSM49BAMDA0gAMEUC%0AIQC%2FnE71FBJd0hwNTLXWmlCJff4Yi0J%2BnDi%2BYnujp%2Fn9nQIgYWg0m0QFzddyJ0%2FF%0AKzIZEJlKgZTt8ZTlGg3BBrgl7qY%3D%0A-----END+CERTIFICATE-----%0A"
    ]
}
```

Transaction Certificate Retrieval Request:
```
GET host:port/registrar/jim/tcert?count=5
```

Transaction Certificate Retrieval Response:
```
{
    "OK": [
        "-----BEGIN+CERTIFICATE-----%0AMIIBwDCCAWagAwIBAgIBATAKBggqhkjOPQQDAzApMQswCQYDVQQGEwJVUzEMMAoG%0AA1UEChMDSUJNMQwwCgYDVQQDEwN0Y2EwHhcNMTYwMzExMjEwMTI2WhcNMTYwNjA5%0AMjEwMTI2WjApMQswCQYDVQQGEwJVUzEMMAoGA1UEChMDSUJNMQwwCgYDVQQDEwNq%0AaW0wWTATBgcqhkjOPQIBBggqhkjOPQMBBwNCAARwJxVezgDcTAgj2LtTKVm65qft%0AhRTYnIOQhhOx%2B%2B2NRu5r3Kn%2FXTf1php3NXOFY8ZQbY%2FQbFAwn%2FB0O68wlHiro38w%0AfTAOBgNVHQ8BAf8EBAMCB4AwDAYDVR0TAQH%2FBAIwADANBgNVHQ4EBgQEAQIDBDAP%0ABgNVHSMECDAGgAQBAgMEMD0GBioDBAUGBwEB%2FwQwRVPMSKVcHsk4aGHxBWc8PGKj%0AqtTVTtuXnN45BynIx6lP6urpqkSuILgB1YOdRNefMAoGCCqGSM49BAMDA0gAMEUC%0AIAIjESYDp%2FXePKANGpsY3Tu%2F4A2IfeczbC3uB%2BpziltWAiEA6Stp%2FX4DmbJGgZe8%0APMNBgRKeoU6UbgTmed0ZEALLZP8%3D%0A-----END+CERTIFICATE-----%0A",
        "-----BEGIN+CERTIFICATE-----%0AMIIBwDCCAWagAwIBAgIBATAKBggqhkjOPQQDAzApMQswCQYDVQQGEwJVUzEMMAoG%0AA1UEChMDSUJNMQwwCgYDVQQDEwN0Y2EwHhcNMTYwMzExMjEwMTI2WhcNMTYwNjA5%0AMjEwMTI2WjApMQswCQYDVQQGEwJVUzEMMAoGA1UEChMDSUJNMQwwCgYDVQQDEwNq%0AaW0wWTATBgcqhkjOPQIBBggqhkjOPQMBBwNCAARwJxVezgDcTAgj2LtTKVm65qft%0AhRTYnIOQhhOx%2B%2B2NRu5r3Kn%2FXTf1php3NXOFY8ZQbY%2FQbFAwn%2FB0O68wlHiro38w%0AfTAOBgNVHQ8BAf8EBAMCB4AwDAYDVR0TAQH%2FBAIwADANBgNVHQ4EBgQEAQIDBDAP%0ABgNVHSMECDAGgAQBAgMEMD0GBioDBAUGBwEB%2FwQwRVPMSKVcHsk4aGHxBWc8PGKj%0AqtTVTtuXnN45BynIx6lP6urpqkSuILgB1YOdRNefMAoGCCqGSM49BAMDA0gAMEUC%0AIAIjESYDp%2FXePKANGpsY3Tu%2F4A2IfeczbC3uB%2BpziltWAiEA6Stp%2FX4DmbJGgZe8%0APMNBgRKeoU6UbgTmed0ZEALLZP8%3D%0A-----END+CERTIFICATE-----%0A",
        "-----BEGIN+CERTIFICATE-----%0AMIIBwDCCAWagAwIBAgIBATAKBggqhkjOPQQDAzApMQswCQYDVQQGEwJVUzEMMAoG%0AA1UEChMDSUJNMQwwCgYDVQQDEwN0Y2EwHhcNMTYwMzExMjEwMTI2WhcNMTYwNjA5%0AMjEwMTI2WjApMQswCQYDVQQGEwJVUzEMMAoGA1UEChMDSUJNMQwwCgYDVQQDEwNq%0AaW0wWTATBgcqhkjOPQIBBggqhkjOPQMBBwNCAARwJxVezgDcTAgj2LtTKVm65qft%0AhRTYnIOQhhOx%2B%2B2NRu5r3Kn%2FXTf1php3NXOFY8ZQbY%2FQbFAwn%2FB0O68wlHiro38w%0AfTAOBgNVHQ8BAf8EBAMCB4AwDAYDVR0TAQH%2FBAIwADANBgNVHQ4EBgQEAQIDBDAP%0ABgNVHSMECDAGgAQBAgMEMD0GBioDBAUGBwEB%2FwQwRVPMSKVcHsk4aGHxBWc8PGKj%0AqtTVTtuXnN45BynIx6lP6urpqkSuILgB1YOdRNefMAoGCCqGSM49BAMDA0gAMEUC%0AIAIjESYDp%2FXePKANGpsY3Tu%2F4A2IfeczbC3uB%2BpziltWAiEA6Stp%2FX4DmbJGgZe8%0APMNBgRKeoU6UbgTmed0ZEALLZP8%3D%0A-----END+CERTIFICATE-----%0A",
        "-----BEGIN+CERTIFICATE-----%0AMIIBwDCCAWagAwIBAgIBATAKBggqhkjOPQQDAzApMQswCQYDVQQGEwJVUzEMMAoG%0AA1UEChMDSUJNMQwwCgYDVQQDEwN0Y2EwHhcNMTYwMzExMjEwMTI2WhcNMTYwNjA5%0AMjEwMTI2WjApMQswCQYDVQQGEwJVUzEMMAoGA1UEChMDSUJNMQwwCgYDVQQDEwNq%0AaW0wWTATBgcqhkjOPQIBBggqhkjOPQMBBwNCAARwJxVezgDcTAgj2LtTKVm65qft%0AhRTYnIOQhhOx%2B%2B2NRu5r3Kn%2FXTf1php3NXOFY8ZQbY%2FQbFAwn%2FB0O68wlHiro38w%0AfTAOBgNVHQ8BAf8EBAMCB4AwDAYDVR0TAQH%2FBAIwADANBgNVHQ4EBgQEAQIDBDAP%0ABgNVHSMECDAGgAQBAgMEMD0GBioDBAUGBwEB%2FwQwRVPMSKVcHsk4aGHxBWc8PGKj%0AqtTVTtuXnN45BynIx6lP6urpqkSuILgB1YOdRNefMAoGCCqGSM49BAMDA0gAMEUC%0AIAIjESYDp%2FXePKANGpsY3Tu%2F4A2IfeczbC3uB%2BpziltWAiEA6Stp%2FX4DmbJGgZe8%0APMNBgRKeoU6UbgTmed0ZEALLZP8%3D%0A-----END+CERTIFICATE-----%0A",
        "-----BEGIN+CERTIFICATE-----%0AMIIBwDCCAWagAwIBAgIBATAKBggqhkjOPQQDAzApMQswCQYDVQQGEwJVUzEMMAoG%0AA1UEChMDSUJNMQwwCgYDVQQDEwN0Y2EwHhcNMTYwMzExMjEwMTI2WhcNMTYwNjA5%0AMjEwMTI2WjApMQswCQYDVQQGEwJVUzEMMAoGA1UEChMDSUJNMQwwCgYDVQQDEwNq%0AaW0wWTATBgcqhkjOPQIBBggqhkjOPQMBBwNCAARwJxVezgDcTAgj2LtTKVm65qft%0AhRTYnIOQhhOx%2B%2B2NRu5r3Kn%2FXTf1php3NXOFY8ZQbY%2FQbFAwn%2FB0O68wlHiro38w%0AfTAOBgNVHQ8BAf8EBAMCB4AwDAYDVR0TAQH%2FBAIwADANBgNVHQ4EBgQEAQIDBDAP%0ABgNVHSMECDAGgAQBAgMEMD0GBioDBAUGBwEB%2FwQwRVPMSKVcHsk4aGHxBWc8PGKj%0AqtTVTtuXnN45BynIx6lP6urpqkSuILgB1YOdRNefMAoGCCqGSM49BAMDA0gAMEUC%0AIAIjESYDp%2FXePKANGpsY3Tu%2F4A2IfeczbC3uB%2BpziltWAiEA6Stp%2FX4DmbJGgZe8%0APMNBgRKeoU6UbgTmed0ZEALLZP8%3D%0A-----END+CERTIFICATE-----%0A"
    ]
}
```

#### 6.2.1.6 Transactions API

* **GET /transactions/{UUID}**

Use the Transaction API to retrieve an individual transaction matching the UUID from the blockchain. The returned transaction message is defined in section [3.1.2.1](#3121-transaction-data-structure).

Transaction Retrieval Request:
```
GET host:port/transactions/f5978e82-6d8c-47d1-adec-f18b794f570e
```

Transaction Retrieval Response:
```
{
    "type": 3,
    "chaincodeID": "EgRteWNj",
    "payload": "Ch4IARIGEgRteWNjGhIKBmludm9rZRIBYRIBYhICMTA=",
    "uuid": "f5978e82-6d8c-47d1-adec-f18b794f570e",
    "timestamp": {
        "seconds": 1453758316,
        "nanos": 206716775
    },
    "cert": "MIIB/zCCAYWgAwIBAgIBATAKBggqhkjOPQQDAzApMQswCQYDVQQGEwJVUzEMMAoGA1UEChMDSUJNMQwwCgYDVQQDEwN0Y2EwHhcNMTYwMTI1MjE0MTE3WhcNMTYwNDI0MjE0MTE3WjArMQswCQYDVQQGEwJVUzEMMAoGA1UEChMDSUJNMQ4wDAYDVQQDEwVsdWthczB2MBAGByqGSM49AgEGBSuBBAAiA2IABC/BBkt8izf6Ew8UDd62EdWFikJhyCPY5VO9Wxq9JVzt3D6nubx2jO5JdfWt49q8V1Aythia50MZEDpmKhtM6z7LHOU1RxuxdjcYDOvkNJo6pX144U4N1J8/D3A+97qZpKN/MH0wDgYDVR0PAQH/BAQDAgeAMAwGA1UdEwEB/wQCMAAwDQYDVR0OBAYEBAECAwQwDwYDVR0jBAgwBoAEAQIDBDA9BgYqAwQFBgcBAf8EMABNbPHZ0e/2EToi0H8mkouuUDwurgBYuUB+vZfeMewBre3wXG0irzMtfwHlfECRDDAKBggqhkjOPQQDAwNoADBlAjAoote5zYFv91lHzpbEwTfJL/+r+CG7oMVFUFuoSlvBSCObK2bDIbNkW4VQ+ZC9GTsCMQC5GCgy2oZdHw/x7XYzG2BiqmRkLRTiCS7vYCVJXLivU65P984HopxW0cEqeFM9co0=",
    "signature": "MGUCMCIJaCT3YRsjXt4TzwfmD9hg9pxYnV13kWgf7e1hAW5Nar//05kFtpVlq83X+YtcmAIxAK0IQlCgS6nqQzZEGCLd9r7cg1AkQOT/RgoWB8zcaVjh3bCmgYHsoPAPgMsi3TJktg=="
}
```

## 6.3 CLI

The CLI includes a subset of the available APIs to enable developers to quickly test and debug chaincodes or query for status of transactions. CLI is implemented in Golang and operable on multiple OS platforms. The currently available CLI commands are summarized in the following section.

### 6.3.1 CLI Commands

To see what CLI commands are currently available in the implementation, execute the following:

    cd $GOPATH/src/github.com/hyperledger/fabic
    ./peer

You will receive a response similar to below:

```
    Usage:
      peer [command]

    Available Commands:
      peer        Run the peer.
      status      Status of the peer.
      stop        Stop the peer.
      login       Login user on CLI.
      vm          VM functionality on the fabric.
      chaincode   chaincode specific commands.
      help        Help about any command

    Flags:
      -h, --help[=false]: help 


    Use "peer [command] --help" for more information about a command.
```

Some of the available command line arguments for the `peer` command are listed below:

* `-c` - constructor: function to trigger in order to initialize the chaincode state upon deployment.

* `-l` - language: specifies the implementation language of the chaincode. Currently, only Golang is supported.

* `-n` - name: chaincode identifier returned from the deployment transaction. Must be used in subsequent invoke and query transactions.

* `-p` - path: identifies chaincode location in the local file system. Must be used as a parameter in the deployment transaction.

* `-u` - username: enrollment ID of a logged in user invoking the transaction.

Not all of the above commands are fully implemented in the current release. The commands that are helpful for chaincode development and debugging and are fully supported are described below.

Note, that any configuration settings for the peer node listed in the `core.yaml` configuration file, which is the  configuration file for the `peer` process, may be modified on the command line with an environment variable. For example, to set the `peer.id` or the `peer.addressAutoDetect` settings, one may pass the `CORE_PEER_ID=vp1` and `CORE_PEER_ADDRESSAUTODETECT=true` on the command line.

#### 6.3.1.1 peer

The CLI `peer` command will execute the peer process in either the development or production mode. The development mode is meant for running a single peer node locally, together with a local chaincode deployment. This allows a chaincode developer to modify and debug their code without standing up a complete network. An example for starting the peer in development mode follows:

```
./peer peer --peer-chaincodedev
```

To start the peer process in production mode, modify the above command as follows:

```
./peer peer
```

#### 6.3.1.2 login

The CLI `login` command will login a user, that is already registered with the CA, through the CLI. To login through the CLI, issue the following command, where `username` is the enrollment ID of a registered user.

```
./peer login <username>
```

The example below demonstrates the login process for user `jim`.

```
./peer login jim
```

The command will prompt for a password, which must match the enrollment password for this user registered with the certificate authority. If the password entered does not match the registered password, an error will result.

```
22:21:31.246 [main] login -> INFO 001 CLI client login...
22:21:31.247 [main] login -> INFO 002 Local data store for client loginToken: /var/hyperledger/production/client/
Enter password for user 'jim': ************
22:21:40.183 [main] login -> INFO 003 Logging in user 'jim' on CLI interface...
22:21:40.623 [main] login -> INFO 004 Storing login token for user 'jim'.
22:21:40.624 [main] login -> INFO 005 Login successful for user 'jim'.
```

#### 6.3.1.3 chaincode deploy

The CLI `deploy` command creates the docker image for the chaincode and subsequently deploys the package to the validating peer. An example is below.

```
./peer chaincode deploy -p github.com/hyperledger/fabric/example/chaincode/go/chaincode_example02 -c '{"Function":"init", "Args": ["a","100", "b", "200"]}'
```

With security enabled, the command must be modified to pass an enrollment id of a logged in user with the `-u` parameter. An example is below.

```
./peer chaincode deploy -u jim -p github.com/hyperledger/fabric/example/chaincode/go/chaincode_example02 -c '{"Function":"init", "Args": ["a","100", "b", "200"]}'
```

#### 6.3.1.4 chaincode invoke

The CLI `invoke` command executes a specified function within the target chaincode. An example is below.

```
./peer chaincode invoke -n <name_value_returned_from_deploy_command> -c '{"Function": "invoke", "Args": ["a", "b", "10"]}'
```

With security enabled, the command must be modified to pass an enrollment id of a logged in user with the `-u` parameter. An example is below.

```
./peer chaincode invoke -u jim -n <name_value_returned_from_deploy_command> -c '{"Function": "invoke", "Args": ["a", "b", "10"]}'
```

#### 6.3.1.5 chaincode query

The CLI `query` command triggers a specified query method within the target chaincode. The response that is returned depends on the chaincode implementation. An example is below.

```
./peer chaincode query -l golang -n <name_value_returned_from_deploy_command> -c '{"Function": "query", "Args": ["a"]}'
```

With security enabled, the command must be modified to pass an enrollment id of a logged in user with the `-u` parameter. An example is below.

```
./peer chaincode query -u jim -l golang -n <name_value_returned_from_deploy_command> -c '{"Function": "query", "Args": ["a"]}'
```


## 7. Application Model

### 7.1 Composition of an Application
<table>
<col>
<col>
<tr>
<td width="50%"><img src="images/refarch-app.png"></td>
<td valign="top">
An application follows a MVC-B architecture – Model, View, Control, BlockChain.
<p><p>

<ul>
  <li>VIEW LOGIC – Mobile or Web UI interacting with control logic.</li>
  <li>CONTROL LOGIC – Coordinates between UI, Data Model and APIs to drive transitions and chain-code.</li>
  <li>DATA MODEL – Application Data Model – manages off-chain data, including Documents and large files.</li>
  <li>BLOCKCHAIN  LOGIC – Blockchain logic are extensions of the Controller Logic and Data Model, into the Blockchain realm.    Controller logic is enhanced by chaincode, and the data model is enhanced with transactions on the blockchain.</li>
</ul>
<p>
For example, a Bluemix PaaS application using Node.js might have a Web front-end user interface or a native mobile app with backend model on Cloudant data service. The control logic may interact with 1 or more chaincodes to process transactions on the blockchain.

</td>
</tr>
</table>

### 7.2 7.2 Sample Application


## 8. Future Directions
### 8.1 Enterprise Integration
### 8.2 Performance and Scalability
### 8.3 Additional Consensus Plugins
### 8.4 Additional Languages


## 9. References
- [1] Miguel Castro, Barbara Liskov: Practical Byzantine fault tolerance and proactive recovery. ACM Trans. Comput. Syst. 20(4): 398-461 (2002)

- [2] Christian Cachin, Rachid Guerraoui, Luís E. T. Rodrigues: Introduction to Reliable and Secure Distributed Programming (2. ed.). Springer 2011, ISBN 978-3-642-15259-7, pp. I-XIX, 1-367

- [3] Tushar Deepak Chandra, Vassos Hadzilacos, Sam Toueg: The Weakest Failure Detector for Solving Consensus. J. ACM 43(4): 685-722 (1996)

- [4] Cynthia Dwork, Nancy A. Lynch, Larry J. Stockmeyer: Consensus in the presence of partial synchrony. J. ACM 35(2): 288-323 (1988)

- [5] Manos Kapritsos, Yang Wang, Vivien Quéma, Allen Clement, Lorenzo Alvisi, Mike Dahlin: All about Eve: Execute-Verify Replication for Multi-Core Servers. OSDI 2012: 237-250

- [6] Pierre-Louis Aublin, Rachid Guerraoui, Nikola Knezevic, Vivien Quéma, Marko Vukolic: The Next 700 BFT Protocols. ACM Trans. Comput. Syst. 32(4): 12:1-12:45 (2015)

- [7] Christian Cachin, Simon Schubert, Marko Vukolić: [Non-determinism in Byzantine Fault-Tolerant Replication](http://arxiv.org/abs/1603.07351)<|MERGE_RESOLUTION|>--- conflicted
+++ resolved
@@ -1524,13 +1524,8 @@
 <!-- @Binh, @Frank: PLEASE REVIEW THIS PARAGRAPH -->
 <!-- Edited by joshhus ... April 6, 2016 -->
 Enforcing access control for the invocation of chaincode is an important security requirement.
-<<<<<<< HEAD
-The fabric exposes to the application (e.g., chaincode creator) the means for the application 
+The fabric exposes to the application (e.g., chaincode creator) the means for the application
 to perform its own invocation access control, while leveraging the fabric's membership services.
-=======
-The Hyperledger fabric exposes to the application (e.g., chaincode creator) the means for the application
-to perform its own invocation access control, while leveraging the Hyperledger fabric membership services.
->>>>>>> ecae494c
 Section 4.4 elaborates on this.
 
 <!--Enforcing access control on the invocation of chaincodes is another requirement associated
@@ -1550,15 +1545,10 @@
 
 
 #### 4.3.1 Security Lifecycle of Transactions
-<<<<<<< HEAD
-Transactions are created on the client side. The client can be either plain 
+Transactions are created on the client side. The client can be either plain
 client, or a more specialized application, i.e., piece of
-=======
-Transactions are created on the client side. The client can be either plain
-Hyperledger fabric client, or a more specialized application, i.e., piece of
->>>>>>> ecae494c
 software that handles (server) or invokes (client) specific chaincodes
-through the blockchain. Such applications are built on top of the 
+through the blockchain. Such applications are built on top of the
 platform (client) and are detailed in Section 4.4.
 
 Developers of new chaincodes create a new deploy transaction by passing to
@@ -1627,11 +1617,7 @@
    when one or more functions of its are invoked
 4. all the above
 
-<<<<<<< HEAD
-Notice, that this design offers the application the capability to leverage the fabric's 
-=======
-Notice, that this design offers the application the capability to leverage the Hyperledger fabric
->>>>>>> ecae494c
+Notice, that this design offers the application the capability to leverage the fabric's
 membership service infrastructure and its public key infrastructure to build their own access
 control policies and enforcement mechanisms.
 
@@ -1854,11 +1840,7 @@
 be appropriate for asset management systems, this does not abide with the needs of a Blockchain systems with more generic
 use than asset management.
 
-<<<<<<< HEAD
-In the fabric, replay attack protection uses a hybrid approach. 
-=======
-In the Hyperledger fabric, replay attack protection uses a hybrid approach.
->>>>>>> ecae494c
+In the fabric, replay attack protection uses a hybrid approach.
 That is, users add in the transaction a nonce that is generated in a different manner
 depending on whether the transaction is anonymous (followed and signed by a transaction certificate) or not
 (followed and signed by a long term enrollment certificate). More specifically:
@@ -3072,7 +3054,7 @@
       help        Help about any command
 
     Flags:
-      -h, --help[=false]: help 
+      -h, --help[=false]: help
 
 
     Use "peer [command] --help" for more information about a command.
