/*
Licensed to the Apache Software Foundation (ASF) under one
or more contributor license agreements.  See the NOTICE file
distributed with this work for additional information
regarding copyright ownership.  The ASF licenses this file
to you under the Apache License, Version 2.0 (the
"License"); you may not use this file except in compliance
with the License.  You may obtain a copy of the License at

  http://www.apache.org/licenses/LICENSE-2.0

Unless required by applicable law or agreed to in writing,
software distributed under the License is distributed on an
"AS IS" BASIS, WITHOUT WARRANTIES OR CONDITIONS OF ANY
KIND, either express or implied.  See the License for the
specific language governing permissions and limitations
under the License.
*/

package obcpbft

import (
	"fmt"
	"strconv"
	"strings"
	"os"
	"path/filepath"

	"github.com/hyperledger/fabric/consensus"
	pb "github.com/hyperledger/fabric/protos"

	"github.com/spf13/viper"
)

const configPrefix = "CORE_PBFT"

var pluginInstance consensus.Consenter // singleton service
var config *viper.Viper

func init() {
	config = loadConfig()
}

// GetPlugin returns the handle to the Consenter singleton
func GetPlugin(c consensus.Stack) consensus.Consenter {
	if pluginInstance == nil {
		pluginInstance = New(c)
	}
	return pluginInstance
}

// New creates a new Obc* instance that provides the Consenter interface.
// Internally, it uses an opaque pbft-core instance.
func New(stack consensus.Stack) consensus.Consenter {
	handle, _, _ := stack.GetNetworkHandles()
	id, _ := getValidatorID(handle)

	switch strings.ToLower(config.GetString("general.mode")) {
	case "classic":
		return newObcClassic(id, config, stack)
	case "batch":
		return newObcBatch(id, config, stack)
	case "sieve":
		return newObcSieve(id, config, stack)
	default:
		panic(fmt.Errorf("Invalid PBFT mode: %s", config.GetString("general.mode")))
	}
}

func loadConfig() (config *viper.Viper) {
	config = viper.New()

	// for environment variables
	config.SetEnvPrefix(configPrefix)
	config.AutomaticEnv()
	replacer := strings.NewReplacer(".", "_")
	config.SetEnvKeyReplacer(replacer)

	config.SetConfigName("config")
	config.AddConfigPath("./")
	config.AddConfigPath("../consensus/obcpbft/")
	config.AddConfigPath("../../consensus/obcpbft")
<<<<<<< HEAD
	config.AddConfigPath("/opt/gopath/src/github.com/hyperledger/fabric/consensus/obcpbft")
=======
	// Path to look for the config file in based on GOPATH
	gopath := os.Getenv("GOPATH")
	for _, p := range filepath.SplitList(gopath) {
	    obcpbftpath := filepath.Join(p, "src/github.com/hyperledger/fabric/consensus/obcpbft")
	    config.AddConfigPath(obcpbftpath)
	}

>>>>>>> 2536afa3
	err := config.ReadInConfig()
	if err != nil {
		panic(fmt.Errorf("Error reading %s plugin config: %s", configPrefix, err))
	}
	return
}

// Returns the uint64 ID corresponding to a peer handle
func getValidatorID(handle *pb.PeerID) (id uint64, err error) {
	// as requested here: https://github.com/hyperledger/fabric/issues/462#issuecomment-170785410
	if startsWith := strings.HasPrefix(handle.Name, "vp"); startsWith {
		id, err = strconv.ParseUint(handle.Name[2:], 10, 64)
		if err != nil {
			return id, fmt.Errorf("Error extracting ID from \"%s\" handle: %v", handle.Name, err)
		}
		return
	}

	err = fmt.Errorf(`For MVP, set the VP's peer.id to vpX,
		where X is a unique integer between 0 and N-1
		(N being the maximum number of VPs in the network`)
	return
}

// Returns the peer handle that corresponds to a validator ID (uint64 assigned to it for PBFT)
func getValidatorHandle(id uint64) (handle *pb.PeerID, err error) {
	// as requested here: https://github.com/hyperledger/fabric/issues/462#issuecomment-170785410
	name := "vp" + strconv.FormatUint(id, 10)
	return &pb.PeerID{Name: name}, nil
}

// Returns the peer handles corresponding to a list of replica ids
func getValidatorHandles(ids []uint64) (handles []*pb.PeerID) {
	handles = make([]*pb.PeerID, len(ids))
	for i, id := range ids {
		handles[i], _ = getValidatorHandle(id)
	}
	return
}<|MERGE_RESOLUTION|>--- conflicted
+++ resolved
@@ -80,9 +80,6 @@
 	config.AddConfigPath("./")
 	config.AddConfigPath("../consensus/obcpbft/")
 	config.AddConfigPath("../../consensus/obcpbft")
-<<<<<<< HEAD
-	config.AddConfigPath("/opt/gopath/src/github.com/hyperledger/fabric/consensus/obcpbft")
-=======
 	// Path to look for the config file in based on GOPATH
 	gopath := os.Getenv("GOPATH")
 	for _, p := range filepath.SplitList(gopath) {
@@ -90,7 +87,6 @@
 	    config.AddConfigPath(obcpbftpath)
 	}
 
->>>>>>> 2536afa3
 	err := config.ReadInConfig()
 	if err != nil {
 		panic(fmt.Errorf("Error reading %s plugin config: %s", configPrefix, err))
