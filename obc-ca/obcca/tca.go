--- conflicted
+++ resolved
@@ -31,27 +31,14 @@
 	"errors"
 	"io/ioutil"
 	"math/big"
-<<<<<<< HEAD
-	"net"
-	"sync"
-=======
->>>>>>> c8cdcb52
 	"strconv"
 
 	"golang.org/x/crypto/sha3"
 
 	"github.com/golang/protobuf/proto"
 	pb "github.com/openblockchain/obc-peer/obc-ca/protos"
-<<<<<<< HEAD
-
-	"github.com/spf13/viper"
-	"google.golang.org/grpc"
-	"golang.org/x/net/context"
-	"google.golang.org/grpc/credentials"
-=======
 	"golang.org/x/net/context"
 	"google.golang.org/grpc"
->>>>>>> c8cdcb52
 )
 
 var (
@@ -109,25 +96,16 @@
 	return tca
 }
 
+
+
+
 // Start starts the TCA.
 //
-<<<<<<< HEAD
-func (tca *TCA) Start(wg *sync.WaitGroup) {
-	var opts []grpc.ServerOption
-	if viper.GetString("tca.tls.certfile") != "" {
-		creds, err := credentials.NewServerTLSFromFile(viper.GetString("tca.tls.certfile"), viper.GetString("tca.tls.keyfile"))
-		if err != nil {
-			Panic.Panicln(err)
-		}
-		opts = []grpc.ServerOption{grpc.Creds(creds)}
-	}
-
-	wg.Add(2)
-	go tca.startTCAP(wg, opts)
-	go tca.startTCAA(wg, opts)
-	
+func (tca *TCA) Start(srv *grpc.Server) {
+	tca.startTCAP(srv)
+	tca.startTCAA(srv)
+
 	tca.startValidityPeriodUpdate()
-	
 	Info.Println("TCA started.")
 }
 
@@ -137,22 +115,8 @@
 	}
 }
 
-// Stop stops the TCA.
-//
-func (tca *TCA) Stop() {
-	tca.srvp.Stop()
-	tca.srva.Stop()
-=======
-func (tca *TCA) Start(srv *grpc.Server) {
-	tca.startTCAP(srv)
-	tca.startTCAA(srv)
-
-	Info.Println("TCA started.")
-}
-
 func (tca *TCA) startTCAP(srv *grpc.Server) {
 	pb.RegisterTCAPServer(srv, &TCAP{tca})
->>>>>>> c8cdcb52
 }
 
 func (tca *TCA) startTCAA(srv *grpc.Server) {
