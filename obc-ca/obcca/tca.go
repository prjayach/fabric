--- conflicted
+++ resolved
@@ -31,27 +31,14 @@
 	"errors"
 	"io/ioutil"
 	"math/big"
-<<<<<<< HEAD
-	"net"
-	"sync"
-=======
->>>>>>> 2c711d67
 	"strconv"
 
 	"golang.org/x/crypto/sha3"
 
 	"github.com/golang/protobuf/proto"
 	pb "github.com/openblockchain/obc-peer/obc-ca/protos"
-<<<<<<< HEAD
-
-	"github.com/spf13/viper"
-	"google.golang.org/grpc"
-	"golang.org/x/net/context"
-	"google.golang.org/grpc/credentials"
-=======
 	"golang.org/x/net/context"
 	"google.golang.org/grpc"
->>>>>>> 2c711d67
 )
 
 var (
@@ -110,28 +97,9 @@
 }
 
 
-<<<<<<< HEAD
-	wg.Add(2)
-	go tca.startTCAP(wg, opts)
-	go tca.startTCAA(wg, opts)
-	
-	tca.startValidityPeriodUpdate()
-	
-	Info.Println("TCA started.")
-}
-
-func (tca *TCA) startValidityPeriodUpdate(){
-	if validityPeriodUpdateEnabled() {
-		go updateValidityPeriod()
-	}
-}
-
-// Stop stops the TCA.
-=======
 
 
 // Start starts the TCA.
->>>>>>> 2c711d67
 //
 func (tca *TCA) Start(srv *grpc.Server) {
 	tca.startTCAP(srv)
@@ -257,9 +225,11 @@
 	for i := 0; i < num; i++ {
 		tidx := []byte(strconv.Itoa(i))
 		tidx = append(tidx[:], nonce[:]...)
+
 		mac = hmac.New(sha3.New384, kdfKey)
 		mac.Write([]byte{1})
 		extKey := mac.Sum(nil)[:32]
+
 		mac = hmac.New(sha3.New384, kdfKey)
 		mac.Write([]byte{2})
 		mac = hmac.New(sha3.New384, mac.Sum(nil))
@@ -278,12 +248,8 @@
 		if err != nil {
 			return nil, err
 		}
-<<<<<<< HEAD
-		if raw, err = tcap.tca.newCertificate(id, &txPub, req.Ts.Seconds, pkix.Extension{Id: TCertEncTCertIndex, Critical: true, Value: ext}); err != nil {
-=======
 
 		if raw, err = tcap.tca.createCertificate(id, &txPub, x509.KeyUsageDigitalSignature, req.Ts.Seconds, pkix.Extension{Id: TCertEncTCertIndex, Critical: true, Value: ext}); err != nil {
->>>>>>> 2c711d67
 			Error.Println(err)
 			return nil, err
 		}
