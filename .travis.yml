--- conflicted
+++ resolved
@@ -38,14 +38,8 @@
  - echo " CREATING BASE IMAGE "
  - cd $HOME/gopath/src/github.com/$USER_NAME/$REPO_NAME/scripts && chmod +x foldercopy.sh && ./foldercopy.sh $TR_PULL_REQUEST $USER_NAME
  - sudo rm -rf /var/hyperledger/ && sudo mkdir /var/hyperledger/ && sudo chown $USER:$USER /var/hyperledger
-<<<<<<< HEAD
- - go build && echo " STARTING PEER PROCESS "
- - ./peer node start &
- - go test -timeout=20m $(go list github.com/hyperledger/fabric/... | grep -v /vendor/ | grep -v /examples/)
-=======
  - cd /$HOME/gopath/src/github.com/hyperledger/fabric
  - make unit-test
->>>>>>> 55853943
 
 script:
 
